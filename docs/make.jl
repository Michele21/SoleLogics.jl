--- conflicted
+++ resolved
@@ -17,18 +17,11 @@
     pages = [
         "Home" => "index.md",
         "Getting started" => "getting-started.md",
-<<<<<<< HEAD
         "Logics" => "logics.md",
         "Full reference" => "autodocs.md"
     ],
     # NOTE: warning
     warnonly = :true,
-=======
-        "Propositional logic" => "propositional-logic.md",
-        "Modal logic" => "modal-logic.md",
-        "Full reference" => "autodocs.md"
-    ]
->>>>>>> ba53e84c
 )
 
 @info "`makedocs` has finished running. "
