using Graphs

# Author: alberto-paparella

############################################################################################
#### HeytingTruth ##########################################################################
############################################################################################

"""
    struct HeytingTruth <: Truth
        label::String
        index::Int
    end

A truth value of a Heyting algebra.
Heyting truth values are represented by a label, and an index corresponding to its
position in the domain vector of the associated algebra.
Values `⊤` and `⊥` always exist with index 1 and 2, respectively.
New values can be easily constructed via the [`@heytingtruths`](@ref) macro.

See also [`@heytingtruths`](@ref), [`HeytingAlgebra`](@ref), [`Truth`](@ref)
"""
struct HeytingTruth <: Truth
    label::String
    index::Int  # the index of the node in the domain vector: no order is implied!

    function HeytingTruth(label::String, index::Int)
        return new(label, index)
    end

    # Helper
    function HeytingTruth(booleantruth::BooleanTruth)
        return convert(HeytingTruth, booleantruth)
    end
end

"""
Return the label of a [`HeytingTruth`](@ref).
"""
label(t::HeytingTruth)::String = t.label

"""
Return the index of a [`HeytingTruth`](@ref).
"""
index(t::HeytingTruth)::Int = t.index

istop(t::HeytingTruth) = index(t) == 1
isbot(t::HeytingTruth) = index(t) == 2

syntaxstring(t::HeytingTruth; kwargs...) = label(t)

convert(::Type{HeytingTruth}, t::HeytingTruth) = t

function convert(::Type{HeytingTruth}, booleantruth::BooleanTruth)
    return istop(booleantruth) ? HeytingTruth("⊤", 1) : HeytingTruth("⊥", 2)
end

# Convert an object of type HeytingTruth to an object of type `BooleanTruth` (if possible).
function convert(::Type{BooleanTruth}, t::HeytingTruth)
    if istop(t)
        return TOP
    elseif isbot(t)
        return BOT
    else
        error("Cannot convert HeytingTruth \"" * syntaxstring(t) * "\" to BooleanTruth. " *
              "Only ⊤ and ⊥ can be converted to BooleanTruth.")
    end
end

# Helper
function Base.show(io::IO, v::Vector{HeytingTruth})
    print(io, displaysyntaxvector(v; quotes = false))
end

############################################################################################
#### HeytingAlgebra ########################################################################
############################################################################################

"""
    struct HeytingAlgebra
        domain::Vector{HeytingTruth}
        graph::Graphs.SimpleGraphs.SimpleDiGraph
    end

A Heyting algebra, represented explicitly
as a domain of truth values, and a graph over them encoding a partial order with
specific constraints (see [here](https://en.m.wikipedia.org/wiki/Heyting_algebra)).
⊤ and ⊥ are always the first and the second element of each algebra, respectively.

See also [`@heytingalgebra`](@ref), [`HeytingTruth`](@ref)
"""
struct HeytingAlgebra
    domain::Vector{HeytingTruth}
    graph::Graphs.SimpleGraphs.SimpleDiGraph # directed graph where (α, β) represents α ≺ β

<<<<<<< HEAD
    function HeytingAlgebra(domain::Vector{HeytingTruth},
                            graph::Graphs.SimpleGraphs.SimpleDiGraph)
        h = new(domain, graph)
        if islattice(h)
            return h
        else
            error("Tried to define an HeytingAlgebra with a graph which is not a lattice.")
        end
=======
    function HeytingAlgebra(
        domain::Vector{HeytingTruth},
        graph::Graphs.SimpleGraphs.SimpleDiGraph,
    )
        @assert length(domain) >= 2 "Cannot instantiate `HeytingAlgebra` with domain " *
            "of length $(length(domain)). Need to specify at least a top and a bottom " *
            "element (to be placed at positions 1 and 2, respectively)."
        return new(domain, graph)
>>>>>>> d447245c
    end

    function HeytingAlgebra(domain::Vector{HeytingTruth}, relations::Vector{Edge{Int64}})
        return HeytingAlgebra(domain, SimpleDiGraph(relations))
    end
end

domain(h::HeytingAlgebra) = h.domain
top(h::HeytingAlgebra) = h.domain[1]
bot(h::HeytingAlgebra) = h.domain[2]
graph(h::HeytingAlgebra) = h.graph

cardinality(h::HeytingAlgebra) = length(domain(h))
isboolean(h::HeytingAlgebra) = (cardinality(h) == 2)

Graphs.has_path(h::HeytingAlgebra, α::HeytingTruth, β::HeytingTruth) = has_path(graph(h), index(α), index(β))

function islattice(h::HeytingAlgebra)
    for α ∈ domain(h)
        if !has_path(h, HeytingTruth(⊥), α) || !has_path(h, α, HeytingTruth(⊤))
            return false
        end
    end
    return true
end

"""
    @heytingtruths(labels...)

Instantiate a collection of [`HeytingTruth`](@ref)s and return them as a vector.
⊤ and ⊥ already exist as `const`s of type `BooleanTruth` and they are
treated as `HeytingTruth`s with index 1 and 2, respectively.

!!! info
    `HeytingTruth`s instantiated with this macro are defined in the global scope as constants.

# Examples
```julia-repl
julia> SoleLogics.@heytingtruths α β
2-element Vector{HeytingTruth}:
 HeytingTruth: α
 HeytingTruth: β

julia> α
HeytingTruth: α

See also [`HeytingTruth`](@ref), [`@heytingalgebra`](@ref)
"""
macro heytingtruths(labels...)
    quote
        $(map(t -> begin
            if !(t[2] in [Symbol(:⊤), Symbol(:⊥)])
                :(const $(t[2]) = $(HeytingTruth(string(t[2]), t[1]+2)))
            else
                return error("Invalid heyting truth provided: $(t[2]). " *
                    "Symbols `⊤` and `⊥` are reserved for the top and bottom of the "
                    * "algebra, and they do not need to be specified.")
            end
        end, enumerate(labels))...)
        HeytingTruth[$(labels...)]
    end |> esc
end

"""
    @heytingalgebra(values, relations...)

Construct a [`HeytingAlgebra`](@ref)
with domain containing `values` and graph represented by the tuples in `relations`, with each
tuple (α, β) representing a direct edge in the graph asserting α ≺ β.

!!! info
    Please not how the values of type [`HeytingTruth`](@ref) must be created beforehand
    (e.g., [`@heytingvalues`](@ref)) and not include `⊤` and `⊥`.

# Examples
```julia-repl
julia> SoleLogics.@heytingtruths α β
2-element Vector{HeytingTruth}:
 HeytingTruth: α
 HeytingTruth: β

julia> myalgebra = SoleLogics.@heytingalgebra (α, β) (⊥, α) (⊥, β) (α, ⊤) (β, ⊤)
HeytingAlgebra(HeytingTruth[⊤, ⊥, α, β], SimpleDiGraph{Int64}(4, [Int64[], [3, 4], [1], [1]], [[3, 4], Int64[], [2], [2]]))

See also [`HeytingTruth`](@ref), [`@heytingalgebra`](@ref)
"""
macro heytingalgebra(values, relations...)
    quote
        # TODO call @heytingtruths. How?
        # SoleLogics.@heytingtruths([$(esc(v)) for v in eval(values)]...)
        # SoleLogics.@heytingtruths([$(v) for v in eval]...)
        # SoleLogics.@heytingtruths([t_symb for t_symb in values.args[2].args]...)
        domain = HeytingTruth[convert(HeytingTruth, ⊤), convert(HeytingTruth, ⊥), $values...]
        # println(domain)
        # println(typeof(domain))
        edges = Vector{SoleLogics.Graphs.Edge{Int64}}()
        map(e -> push!(edges, SoleLogics.Graphs.Edge(eval(e))), $relations)
        HeytingAlgebra(domain, edges)
    end |> esc
end

Graphs.Edge(t::Tuple{HeytingTruth, HeytingTruth}) = Edge(index(t[1]), index(t[2]))
Graphs.Edge(t::Tuple{HeytingTruth, BooleanTruth}) = Edge((t[1], convert(HeytingTruth, t[2])))
Graphs.Edge(t::Tuple{BooleanTruth, HeytingTruth}) = Edge((convert(HeytingTruth, t[1]), t[2]))
Graphs.Edge(t::Tuple{BooleanTruth, BooleanTruth}) = Edge((convert(HeytingTruth, t[1]), convert(HeytingTruth, t[2])))

function Graphs.inneighbors(heytingalgebra::HeytingAlgebra, t::HeytingTruth)::Vector{HeytingTruth}
    return domain(heytingalgebra)[inneighbors(graph(heytingalgebra), index(t))]
end

function Graphs.outneighbors(heytingalgebra::HeytingAlgebra, t::HeytingTruth)::Vector{HeytingTruth}
    return domain(heytingalgebra)[outneighbors(graph(heytingalgebra), index(t))]
end

# α ≺ β
function precedes(h::HeytingAlgebra, α::HeytingTruth, β::HeytingTruth)
    if α ∈ inneighbors(h, β)
        return true
    else
        for γ ∈ outneighbors(h, α)
            if precedes(h, γ, β)
                return true
            end
        end
        return false
    end
end
precedes(h::HeytingAlgebra, α::HeytingTruth, β::BooleanTruth) = precedes(h, α, convert(HeytingTruth, β))
precedes(h::HeytingAlgebra, α::BooleanTruth, β::HeytingTruth) = precedes(h, convert(HeytingTruth, α), β)
precedes(h::HeytingAlgebra, α::BooleanTruth, β::BooleanTruth) = precedes(h, convert(HeytingTruth, α), convert(HeytingTruth, β))

# β ≺ α
succeedes(h::HeytingAlgebra, α::HeytingTruth, β::HeytingTruth) = precedes(h, β, α)
succeedes(h::HeytingAlgebra, α::HeytingTruth, β::BooleanTruth) = succeedes(h, α, convert(HeytingTruth, β))
succeedes(h::HeytingAlgebra, α::BooleanTruth, β::HeytingTruth) = succeedes(h, convert(HeytingTruth, α), β)
succeedes(h::HeytingAlgebra, α::BooleanTruth, β::BooleanTruth) = succeedes(h, convert(HeytingTruth, α), convert(HeytingTruth, β))

# α ⪯ β
precedeq(h::HeytingAlgebra, α::HeytingTruth, β::HeytingTruth) = α == β ||  precedes(h, α, β)
precedeq(h::HeytingAlgebra, α::HeytingTruth, β::BooleanTruth) = precedeq(h, α, convert(HeytingTruth, β))
precedeq(h::HeytingAlgebra, α::BooleanTruth, β::HeytingTruth) = precedeq(h, convert(HeytingTruth, α), β)
precedeq(h::HeytingAlgebra, α::BooleanTruth, β::BooleanTruth) = precedeq(h, convert(HeytingTruth, α), convert(HeytingTruth, β))

# β ⪯ α
succeedeq(h::HeytingAlgebra, α::HeytingTruth, β::HeytingTruth) = α == β ||  succeedes(h, α, β)
succeedeq(h::HeytingAlgebra, α::HeytingTruth, β::BooleanTruth) = succeedeq(h, α, convert(HeytingTruth, β))
succeedeq(h::HeytingAlgebra, α::BooleanTruth, β::HeytingTruth) = succeedeq(h, convert(HeytingTruth, α), β)
succeedeq(h::HeytingAlgebra, α::BooleanTruth, β::BooleanTruth) = succeedeq(h, convert(HeytingTruth, α), convert(HeytingTruth, β))

# Meet (greatest lower bound) between values α and β
function collatetruth(::typeof(∧), (α, β)::NTuple{N, T where T<:HeytingTruth}, h::HeytingAlgebra) where {N}
    if precedeq(h, α, β)
        return α
    elseif succeedes(h, α, β)
        return β
    else
        for γ ∈ inneighbors(h, α)
            if γ ∈ inneighbors(h, β)
                return γ
            else
                collatetruth(∧, (α, β), h)
            end
        end
    end
end

# Join (least upper bound) between values α and β
function collatetruth(::typeof(∨), (α, β)::NTuple{N, T where T<:HeytingTruth}, h::HeytingAlgebra) where {N}
    if succeedeq(h, α, β)
        return α
    elseif precedes(h, α, β)
        return β
    else
        for γ ∈ outneighbors(h, α)
            if γ ∈ outneighbors(h, β)
                return γ
            else
                return collatetruth(∨, (α, β), h)
            end
        end
    end
end

# Implication/pseudo-complement α → β = join(γ | meet(α, γ) = β)
function collatetruth(::typeof(→), (α, β)::NTuple{N, T where T<:HeytingTruth}, h::HeytingAlgebra) where {N}
    η = bot(h)
    for γ ∈ domain(h)
        if precedeq(h, collatetruth(∧, (α, γ), h), β)
            η = collatetruth(∨, (η, γ), h)
        else
            continue
        end
    end
    return η
end

collatetruth(c::Connective, (α, β)::Tuple{HeytingTruth, BooleanTruth}, h::HeytingAlgebra) = collatetruth(c, (α, convert(HeytingTruth, β)), h)
collatetruth(c::Connective, (α, β)::Tuple{BooleanTruth, HeytingTruth}, h::HeytingAlgebra) = collatetruth(c, (convert(HeytingTruth, α), β), h)
collatetruth(c::Connective, (α, β)::Tuple{BooleanTruth, BooleanTruth}, h::HeytingAlgebra) = collatetruth(c, (convert(HeytingTruth, α), convert(HeytingTruth, β)), h)

simplify(c::Connective, (α, β)::Tuple{HeytingTruth,HeytingTruth}, h::HeytingAlgebra) = collatetruth(c, (α, β), h)
simplify(c::Connective, (α, β)::Tuple{HeytingTruth,BooleanTruth}, h::HeytingAlgebra) = collatetruth(c, (α, convert(HeytingTruth, β)), h)
simplify(c::Connective, (α, β)::Tuple{BooleanTruth,HeytingTruth}, h::HeytingAlgebra) = collatetruth(c, (convert(HeytingTruth, α), β), h)
simplify(c::Connective, (α, β)::Tuple{BooleanTruth,BooleanTruth}, h::HeytingAlgebra) = collatetruth(c, (convert(HeytingTruth, α), convert(HeytingTruth, β)), h)

# Note: output type can both be BooleanTruth or HeytingTruth, i.e., the following check can be used effectively
# convert(HeytingTruth, interpret(φ, td8)) == convert(HeytingTruth,interpret(φ, td8, booleanalgebra)))
function interpret(φ::SyntaxBranch, i::AbstractAssignment, h::HeytingAlgebra, args...; kwargs...)::Formula
    return simplify(token(φ), Tuple(
        [interpret(ch, i, h, args...; kwargs...) for ch in children(φ)]
    ), h)
end

function collatetruth(::typeof(¬), (α,)::Tuple{HeytingTruth}, h::HeytingAlgebra)
    if isboolean(h)
        if istop(α)
            return ⊥
        else
            return ⊤
        end
    else
        return error("¬ operation isn't defined outside of BooleanAlgebra")
    end
end
collatetruth(c::Connective, (α,)::Tuple{BooleanTruth}, h::HeytingAlgebra) = collatetruth(c, convert(HeytingTruth, α), h)

simplify(c::Connective, (α,)::Tuple{HeytingTruth}, h::HeytingAlgebra) = collatetruth(c, (α,), h)
simplify(c::Connective, (α,)::Tuple{BooleanTruth}, h::HeytingAlgebra) = simplify(c, (convert(HeytingTruth, α),), h)<|MERGE_RESOLUTION|>--- conflicted
+++ resolved
@@ -93,16 +93,6 @@
     domain::Vector{HeytingTruth}
     graph::Graphs.SimpleGraphs.SimpleDiGraph # directed graph where (α, β) represents α ≺ β
 
-<<<<<<< HEAD
-    function HeytingAlgebra(domain::Vector{HeytingTruth},
-                            graph::Graphs.SimpleGraphs.SimpleDiGraph)
-        h = new(domain, graph)
-        if islattice(h)
-            return h
-        else
-            error("Tried to define an HeytingAlgebra with a graph which is not a lattice.")
-        end
-=======
     function HeytingAlgebra(
         domain::Vector{HeytingTruth},
         graph::Graphs.SimpleGraphs.SimpleDiGraph,
@@ -110,8 +100,9 @@
         @assert length(domain) >= 2 "Cannot instantiate `HeytingAlgebra` with domain " *
             "of length $(length(domain)). Need to specify at least a top and a bottom " *
             "element (to be placed at positions 1 and 2, respectively)."
+        @assert islattice(domain, graph) "Tried to define an HeytingAlgebra with a graph" *
+            "which is not a lattice."
         return new(domain, graph)
->>>>>>> d447245c
     end
 
     function HeytingAlgebra(domain::Vector{HeytingTruth}, relations::Vector{Edge{Int64}})
@@ -127,11 +118,11 @@
 cardinality(h::HeytingAlgebra) = length(domain(h))
 isboolean(h::HeytingAlgebra) = (cardinality(h) == 2)
 
-Graphs.has_path(h::HeytingAlgebra, α::HeytingTruth, β::HeytingTruth) = has_path(graph(h), index(α), index(β))
-
-function islattice(h::HeytingAlgebra)
-    for α ∈ domain(h)
-        if !has_path(h, HeytingTruth(⊥), α) || !has_path(h, α, HeytingTruth(⊤))
+Graphs.has_path(graph::AbstractGraph, α::HeytingTruth, β::HeytingTruth) = has_path(graph, index(α), index(β))
+
+function islattice(domain::Vector{HeytingTruth}, graph::Graphs.SimpleGraphs.SimpleDiGraph)
+    for α ∈ domain
+        if !has_path(graph, HeytingTruth(⊥), α) || !has_path(graph, α, HeytingTruth(⊤))
             return false
         end
     end
