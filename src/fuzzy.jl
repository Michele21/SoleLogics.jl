--- conflicted
+++ resolved
@@ -109,17 +109,11 @@
         @assert length(domain) >= 2 "Cannot instantiate `HeytingAlgebra` with domain " *
             "of length $(length(domain)). Need to specify at least a top and a bottom " *
             "element (to be placed at positions 1 and 2, respectively)."
-<<<<<<< HEAD
-        @assert islattice(domain, graph) "Tried to define an HeytingAlgebra with a graph" *
-            "which is not a lattice."
-        return new{G,D}(domain, graph)
-=======
         @assert isbounded(domain, graph) "Tried to define an HeytingAlgebra with a graph" *
             "which is not a bounded lattice."
         @assert iscomplete(domain, graph) "Tried to define an HeytingAlgebra" *
             "with a graph which is not a complete lattice."
-        return new(domain, graph)
->>>>>>> c99900bc
+        return new{D,G}(domain, graph)
     end
 
     function HeytingAlgebra(domain::Vector{HeytingTruth}, relations::Vector{Edge{Int64}})
