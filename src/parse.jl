--- conflicted
+++ resolved
@@ -42,64 +42,6 @@
     return strip(x -> isspace(x) || x in additional_whitespaces, expression)
 end
 
-<<<<<<< HEAD
-=======
-# ~~~~~~~~~~~~~~~~~~~~~~~~~~~~~~~~~~~ Precedence ~~~~~~~~~~~~~~~~~~~~~~~~~~~~~~~~~~~~~~~~~~~
-
-doc_precedence = """
-    const MAX_PRECEDENCE  = Base.operator_precedence(:(::))
-    const HIGH_PRECEDENCE = Base.operator_precedence(:^)
-    const BASE_PRECEDENCE = Base.operator_precedence(:*)
-    const LOW_PRECEDENCE  = Base.operator_precedence(:+)
-
-Standard integers representing operator precedence;
-operators with high values take precedence over operators with lower values.
-This is needed to establish unambiguous implementations of parsing-related algorithms.
-
-By default, all operators are assigned a `BASE_PRECEDENCE`, except for:
-- nullary operators (e.g., ⊤, ⊥), that are assigned a `MAX_PRECEDENCE`;
-- unary operators (e.g., ¬, ◊), that are assigned a `HIGH_PRECEDENCE`;
-- the implication (→), that is assigned a `LOW_PRECEDENCE`.
-
-In case of tie, operators are evaluated in the left-to-right order.
-
-# Examples
-```julia-repl
-julia> syntaxstring(parseformula("¬a ∧ b ∧ c"))
-"¬a ∧ b ∧ c"
-
-julia> syntaxstring(parseformula("¬a → b ∧ c"))
-"(¬a) → (b ∧ c)"
-
-julia> syntaxstring(parseformula("a∧b → c∧d"))
-"(a ∧ b) → (c ∧ d)"
-```
-
-See also [`parseformula`](@ref).
-"""
-
-"""$(doc_precedence)"""
-const MAX_PRECEDENCE = Base.operator_precedence(:(::))
-"""$(doc_precedence)"""
-const HIGH_PRECEDENCE = Base.operator_precedence(:^)
-"""$(doc_precedence)"""
-const BASE_PRECEDENCE = Base.operator_precedence(:*)
-"""$(doc_precedence)"""
-const LOW_PRECEDENCE  = Base.operator_precedence(:+)
-
-function Base.operator_precedence(op::AbstractOperator)
-    if isunary(op)
-        HIGH_PRECEDENCE
-    elseif isnullary(op)
-        MAX_PRECEDENCE
-    else
-        BASE_PRECEDENCE
-    end
-end
-
-Base.operator_precedence(::typeof(IMPLICATION)) = LOW_PRECEDENCE
-
->>>>>>> b53be538
 # ~~~~~~~~~~~~~~~~~~~~~~~~~~~~~ Input and construction ~~~~~~~~~~~~~~~~~~~~~~~~~~~~~~~~~~~~~
 
 const STACK_TOKEN_TYPE = Union{<:AbstractSyntaxToken,Symbol}
@@ -409,12 +351,7 @@
 julia> syntaxstring(parsetree("∧(¬p,∧(q,∧(¬s,¬z)))", function_notation=true))
 "¬p ∧ q ∧ ¬s ∧ ¬z"
 
-<<<<<<< HEAD
-julia> syntaxstring(parsetree("¬1→0";
-    proposition_parser = (x -> Proposition{Float64}(parse(Float64, x)))))
-=======
 julia> syntaxstring(parsetree("¬1→0"; proposition_parser = (x -> Proposition{Float64}(parse(Float64, x)))))
->>>>>>> b53be538
 "(¬1.0) → 0.0"
 ```
 
