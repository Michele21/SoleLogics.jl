<<<<<<< HEAD
using ReadableRegex
=======
export parseformula, parseformulatree
>>>>>>> 2ad5910f

# ~~~~~~~~~~~~~~~~~~~~~~~~~~~~~~~~~ Table of contents ~~~~~~~~~~~~~~~~~~~~~~~~~~~~~~~~~~~~~~
#
#    TODO: This code is not so friendly.
#    A little overview about all the private methods and the workflow involved
#    in this page could be helpful to future developers.

# ~~~~~~~~~~~~~~~~~~~~~~~~~~~~~~~~~~~~~~ Utils ~~~~~~~~~~~~~~~~~~~~~~~~~~~~~~~~~~~~~~~~~~~~~

function strip_whitespaces(
    expression::String;
    additional_whitespaces::Vector{Char} = Char[]
)
    return strip(x -> isspace(x) || x in additional_whitespaces, expression)
end

# ~~~~~~~~~~~~~~~~~~~~~~~~~~~~~~~~~~~ Precedence ~~~~~~~~~~~~~~~~~~~~~~~~~~~~~~~~~~~~~~~~~~~

# At least 3 levels of operator precedence can be distinguished:
#
# HIGH_PRECEDENCE = 15 (this value is Base.operator_precedence(:^))
# BASE_PRECEDENCE = 12 (this value is Base.operator_precedence(:*))
# LOW_PRECEDENCE  = 11 (this value is Base.operator_precedence(:+))

doc_precedence = """
    const HIGH_PRECEDENCE = Base.operator_precedence(:^)
    const BASE_PRECEDENCE = Base.operator_precedence(:*)
    const LOW_PRECEDENCE  = Base.operator_precedence(:+)

Standard integers representing operator precedence;
operators with high values take precedence over operators with lower values.
This is needed to establish unambiguous implementations of parsing-related algorithms.

By default, all operators are assigned a `BASE_PRECEDENCE`, except for:
- unary operators (e.g., ¬, ◊), that are assigned a `HIGH_PRECEDENCE`;
- the implication (→), that are assigned a `LOW_PRECEDENCE`.

In case of tie, operators are evaluated in the left-to-right order.

# Examples
```julia-repl
julia> syntaxstring(parseformulatree("¬a ∧ b ∧ c"))
"(¬(a)) ∧ (b ∧ c)"

julia> syntaxstring(parseformulatree("¬a → b ∧ c"))
"(¬(a)) → (b ∧ c)"

julia> syntaxstring(parseformulatree("a∧b → c∧d"))
"(a ∧ b) → (c ∧ d)"
```

See also [`parseformulatree`](@ref).
"""

"""$(doc_precedence)"""
const HIGH_PRECEDENCE = Base.operator_precedence(:^)
"""$(doc_precedence)"""
const BASE_PRECEDENCE = Base.operator_precedence(:*)
"""$(doc_precedence)"""
const LOW_PRECEDENCE  = Base.operator_precedence(:+)

function Base.operator_precedence(op::AbstractOperator)
    if isunary(op)
        HIGH_PRECEDENCE
    else
        BASE_PRECEDENCE
    end
end

Base.operator_precedence(::typeof(IMPLICATION)) = LOW_PRECEDENCE

# ~~~~~~~~~~~~~~~~~~~~~~~~~~~~~ Input and construction ~~~~~~~~~~~~~~~~~~~~~~~~~~~~~~~~~~~~~

const STACK_TOKEN_TYPE = Union{<:AbstractSyntaxToken,Symbol}

const _DEFAULT_OPENING_BRACKET = "("
const _DEFAULT_CLOSING_BRACKET = ")"
const _DEFAULT_ARG_DELIM       = ","


# Special symbols: syntax tokens cannot contain these:
const DEFAULT_OPENING_BRACKET = Symbol(_DEFAULT_OPENING_BRACKET)
const DEFAULT_CLOSING_BRACKET = Symbol(_DEFAULT_CLOSING_BRACKET)
const DEFAULT_ARG_DELIM       = Symbol(_DEFAULT_ARG_DELIM)

"""
See [`parseformulatree`](@ref).
"""
const BASE_PARSABLE_OPERATORS = [
    BASE_PROPOSITIONAL_OPERATORS...,
    BASE_MODAL_OPERATORS...,
    BASE_MULTIMODAL_OPERATORS...,
] |> unique

# Check if a specific unary operator is in a valid position, during token recognition
function _check_unary_validity(
    tokens::Vector{STACK_TOKEN_TYPE},
    op::AbstractOperator,
    opening_bracket::Symbol,
    arg_separator::Symbol
)
    # A unary operator is always preceeded by some other operator or a opening_bracket
    if (arity(op) == 1 && !isempty(tokens) &&
        (tokens[end] !== opening_bracket && tokens[end] !== arg_separator &&
        !(tokens[end] isa AbstractOperator))
    )
        error("Malformed input: operator `" * syntaxstring(op) *
              "` encountered following `" *
              (tokens[end] isa Symbol ? string(tokens[end]) : syntaxstring(tokens[end])) *
              "`.")
    end
end

# Raw tokens are cutted out from the initial expression
function _recognize_tokens(
    expression::String,
    splitters::Vector{String},
    additional_whitespaces::Vector{Char}
)::Vector{String}
    potential_token = ""
    raw_tokens = String[]

    # Important: this allows to have splitters that are prefixes of other splitters.
    sort!(splitters, by=length, rev=true)

    i = 1
    while i <= sizeof(expression)
        splitter_found = false

        for splitter in splitters
            # Here, splitter might be a special character (a Symbol, see above)
            #  but we need to operate over string types here.
            splitter = string(splitter)
            # The longest correct splitter starting at index `i` is found (if possible)
            splitrange = findnext(splitter, expression, i)

            if (!isnothing(splitrange) && first(splitrange) == i)
                # Iterator is teleported to the next (possibly UNICODE) char
                i = nextind(expression, last(splitrange))

                # Currently loaded token is pushed: a new potential token has to be collect
                push!(raw_tokens, potential_token)
                potential_token = ""

                # Splitter is pushed: since a correct splitter is found
                #  set a flag to avoid repeating the iterator increment later.
                push!(raw_tokens, splitter)
                splitter_found = true
                break
            end
        end

        # If no splitter has been found in this cycle,
        #  then simply continue collecting a new potential splitter.
        if (!splitter_found)
            potential_token = potential_token * expression[i]
            i = nextind(expression, i)
        end
    end

    # Last potential token has to be pushed
    if (!isempty(potential_token))
        push!(raw_tokens, potential_token)
    end

    # Strings in "additional_whitespaces" are stripped out;
    #  for example, if '@' is an additional whitespace then "@p @" becomes just "p".
    raw_tokens =
        map(x -> strip_whitespaces(x, additional_whitespaces = additional_whitespaces),
        raw_tokens)
    return filter(!isempty, raw_tokens)
end

# Raw tokens are interpreted and, thus, made processable by a parser
function _interpret_tokens(
    raw_tokens::Vector{String},
    string_to_op::Dict{String,AbstractOperator},
    proposition_parser::Base.Callable;
    opening_bracket::Symbol,
    closing_bracket::Symbol,
    arg_separator::Symbol
)
    tokens = STACK_TOKEN_TYPE[]

    i = 1
    while i <= length(raw_tokens)
        tok = begin
            if (Symbol(raw_tokens[i]) in [opening_bracket, closing_bracket, arg_separator])
                # If the token is a special symbol -> push it as is
                Symbol(raw_tokens[i])
            else
                st = syntaxstring(raw_tokens[i])
                if (st in keys(string_to_op))
                    # If the token is an operator -> perform check and push it as is
                    op = string_to_op[st]
                    _check_unary_validity(tokens, op, opening_bracket, arg_separator)
                    op
                else
                    # If the token is something else -> parse as Proposition and push it
                    proposition = proposition_parser(st)
                    @assert proposition isa Proposition string(proposition) *
                        " is not a proposition. Please, provide a valid proposition_parser."
                    proposition
                end
            end
        end

        push!(tokens, tok)
        i += 1
    end

    return tokens
end

# A simple lexer capable of distinguish operators in a string.
function tokenizer(
    expression::String,
    operators::Vector{<:AbstractOperator},
    proposition_parser::Base.Callable,
    additional_whitespaces::Vector{Char},
    opening_bracket::Symbol = DEFAULT_OPENING_BRACKET,
    closing_bracket::Symbol = DEFAULT_CLOSING_BRACKET,
    arg_separator::Symbol = DEFAULT_ARG_DELIM,
)
    # Strip input's whitespaces
    expression = String(
        strip_whitespaces(expression, additional_whitespaces = additional_whitespaces))

    # Get the string representions of the given `operators`
    string_to_op = Dict([syntaxstring(op) => op for op in operators])

    # Operators whose syntaxstring is padded with spaces might cause ambiguities
    invalidops = filter(o -> syntaxstring(o) !=
        strip_whitespaces(syntaxstring(o), additional_whitespaces = additional_whitespaces),
        operators)
    @assert length(invalidops) == 0 "Cannot safely parse operators that are" *
        " prefixed/suffixed by whitespaces: " * join(invalidops, ", ")

    # Each parsing method has to know which symbols represent opening/closing a context;
    #  additionaly, parsing in function notation needs to know how arguments are separated.
    special_delimiters = vcat(opening_bracket, closing_bracket)
    if !(isnothing(arg_separator))
        push!(special_delimiters, arg_separator)
    end

    splitters = Vector{String}(vcat(string.(special_delimiters),
        collect(keys(string_to_op))))

    # Determine which tokens are separated for sure
    raw_tokens = _recognize_tokens(expression, splitters, additional_whitespaces)

    # Interpret each raw token
    return _interpret_tokens(raw_tokens, string_to_op, proposition_parser;
        opening_bracket = opening_bracket, closing_bracket = closing_bracket,
        arg_separator = arg_separator)
end

# Rearrange a serie of token, from infix to postfix notation
function shunting_yard!(
    tokens::Vector{STACK_TOKEN_TYPE};
    opening_bracket::Symbol = DEFAULT_OPENING_BRACKET,
    closing_bracket::Symbol = DEFAULT_CLOSING_BRACKET)
    tokstack = STACK_TOKEN_TYPE[] # support structure
    postfix = AbstractSyntaxToken[] # returned structure: tokens rearranged in postfix

    for tok in tokens
        if tok isa Symbol
            # If tok is a Symbol, then it might be a special parsing symbol
            if tok === opening_bracket
                # Start a new "context" in the expression
                push!(tokstack, tok)
            elseif tok === closing_bracket
                # `tokstack` shrinks and postfix vector is filled
                while !isempty(tokstack)
                    popped = pop!(tokstack)
                    if popped !== opening_bracket
                        push!(postfix, popped)
                    else
                        break
                    end
                end
            else
                error("Unexpected special symbol encountered: `$(tok)`.")
            end

        elseif tok isa AbstractOperator
            # If tok is an operator, something must be done until another operator
            #  is placed at the top of the stack.
            while !isempty(tokstack) &&
                (tokstack[end] isa AbstractOperator &&
                 Base.operator_precedence(tokstack[end]) > Base.operator_precedence(tok))
                 push!(postfix, pop!(tokstack))
            end
            # Now push the current operator onto the tokstack
            push!(tokstack, tok)

        elseif tok isa Proposition
            push!(postfix, tok)
        else
            error("Parsing error! Unexpected token type encountered: `$(typeof(tok))`.")
        end
    end

    # Consume the leftovers in the tokstack
    while !isempty(tokstack)
        popped = pop!(tokstack)

        # Starting expression is not well formatted, or a opening_bracket is found
        if !(popped isa AbstractOperator)
            error("Parsing error! Mismatching brackets detected.")
        end
        push!(postfix, popped)
    end

    return postfix
end

"""
    parseformulatree(
        expression::String,
        additional_operators::Union{Nothing,Vector{<:AbstractOperator}} = nothing;
        function_notation::Bool = false,
        proposition_parser::Base.Callable = Proposition{String},
        additional_whitespaces::Vector{Char} = Char[],
        opening_bracket::Union{String,Symbol} = $(repr(DEFAULT_OPENING_BRACKET)),
        closing_bracket::Union{String,Symbol} = $(repr(DEFAULT_CLOSING_BRACKET)),
        arg_separator::Union{String,Symbol} = $(repr(DEFAULT_ARG_DELIM))
    )

Returns a `SyntaxTree` which is the result of parsing `expression`
 via [Shunting yard](https://en.wikipedia.org/wiki/Shunting_yard_algorithm).
By default, this function is only able to parse operators in
`SoleLogics.BASE_PARSABLE_OPERATORS`; additional operators may be provided as
a second argument.

# Arguments
- `expression::String`: expression to be parsed;
- `additional_operators::Vector{<:AbstractOperator}:` additional, non-standard operators
    needed to correctly parse the expression; in case of clashing `syntaxstring`'s,
    the provided additional operators will override the base parsable ones.
    If this is left unset, operators are defaulted to $(repr(BASE_PARSABLE_OPERATORS))

# Keyword Arguments
- `function_notation::Bool = false`: if set to `true`, the expression is considered
    in function notation (e.g, `"⨁(arg1, arg2)"`);
    otherwise, it is considered in
    [infix notation](https://en.wikipedia.org/wiki/Infix_notation) (e.g, `"arg1 ⨁ arg2"`);
- `proposition_parser::Base.Callable = Proposition{String}`: a callable to be used for
    parsing `Proposition`s, once they are recognized in the expression;
- `additional_whitespaces`::Vector{Char} = Char[]: characters to be stripped out from each
    syntax token.
    For example, if `'@' in additional_whitespaces`, "¬@p@" is parsed just as "¬p".
- `opening_bracket`::Union{String,Symbol} = $(repr(DEFAULT_OPENING_BRACKET)):
    the string signaling the opening of an expression block;
- `closing_bracket`::Union{String,Symbol} = $(repr(DEFAULT_CLOSING_BRACKET)):
    the string signaling the closing of an expression block;
- `arg_separator`::Union{String,Symbol} = $(repr(DEFAULT_ARG_DELIM)):
    when `function_notation = true`,
    the string that separates the different arguments of a function call.

!!! warning
    For a proper functioning,
    the `syntaxstring` of any syntax token cannot be prefixed/suffixed by whitespaces.
    For example, for any operator `⨁`,
    it should hold that `syntaxstring(⨁) == strip(syntaxstring(⨁))`.
    Also, `syntaxstring`s cannot contain special symbols
    (`opening_bracket`, `closing_bracket`, and `arg_separator`) as
    substrings.

# Examples
```julia-repl
julia> syntaxstring(parseformulatree("¬p∧q∧(¬s∧¬z)"))
"(¬(p)) ∧ (q ∧ ((¬(s)) ∧ (¬(z))))"

julia> syntaxstring(parseformulatree("∧(¬p,∧(q,∧(¬s,¬z)))", function_notation=true))
"(¬(p)) ∧ (q ∧ ((¬(s)) ∧ (¬(z))))"

julia> syntaxstring(parseformulatree("¬1→0";
    proposition_parser = (x -> Proposition{Float64}(parse(Float64, x)))))
"(¬(1.0)) → 0.0"
```

See also [`SyntaxTree`](@ref), [`syntaxstring`](@ref).
"""
function parseformulatree(
    expression::String,
    additional_operators::Union{Nothing,Vector{<:AbstractOperator}} = nothing;
    function_notation::Bool = false,
    proposition_parser::Base.Callable = Proposition{String},
    additional_whitespaces::Vector{Char} = Char[],
    opening_bracket::Union{String,Symbol} = DEFAULT_OPENING_BRACKET,
    closing_bracket::Union{String,Symbol} = DEFAULT_CLOSING_BRACKET,
    arg_separator::Union{String,Symbol} = DEFAULT_ARG_DELIM,
)
    additional_operators = (
        isnothing(additional_operators) ? AbstractOperator[] : additional_operators)
    operators = unique(
        AbstractOperator[BASE_PARSABLE_OPERATORS..., additional_operators...])

    # TODO: expand special characters to special *sequences* (strings of characters)
    # TODO: check that no special character is a substring of another one.
    @assert function_notation ||
            (allunique(string.([opening_bracket, arg_separator])) ||
             allunique(string.([closing_bracket, arg_separator]))) "" *
        "Invalid " *
        "special characters provided: please, check that both the `opening_bracket`" *
        " and the `closing_bracket` are not equal to the `arg_separator`."

    opening_bracket = Symbol(opening_bracket)
    closing_bracket = Symbol(closing_bracket)
    arg_separator   = Symbol(arg_separator)

    # parseformulatree workflow:
    # 1) function_notation = false; _infixbuild -> _postfixbuild
    # 2) function_notation = true;  _fxbuild    -> _prefixbuild

    # Build a formula starting from its postfix notation, preprocessed with shunting yard.
    #  In other words, all special symbols (e.g. opening_bracket) are already filtered
    #  out and only AbstractSyntaxToken are considered.
    function _postfixbuild(postfix::Vector{<:AbstractSyntaxToken})

        stack = SyntaxTree[]

        for tok in postfix
            # Stack collapses, composing a new part of the syntax tree
            if tok isa AbstractOperator
                children = [pop!(stack) for _ in 1:arity(tok)]
                push!(stack, SyntaxTree(tok, Tuple(reverse(children))))
            elseif tok isa Proposition
                push!(stack, SyntaxTree(tok))
            else
                error("Parsing error! Unexpected token type encountered: `$(typeof(tok))`.")
            end
        end

        if length(stack) != 1
            error("Malformed input when parsing expression: " *
                "`$(expression)`. (postfix: `$(postfix)`).")
        end

        return stack[1]
    end

    # Build a formula starting from its infix notation;
    # actually this is a preprocessing who fallbacks into `_postfixbuild`
    function _infixbuild()
        tokens = tokenizer(expression, operators, proposition_parser,
            additional_whitespaces, opening_bracket, closing_bracket)
        return _postfixbuild(shunting_yard!(tokens,
            opening_bracket = opening_bracket, closing_bracket = closing_bracket))
    end

    # Build a formula starting from its function notation;
    function _prefixbuild(prefix::Vector{STACK_TOKEN_TYPE})
        stack = Vector{Union{SyntaxTree, STACK_TOKEN_TYPE}}()

        for tok in reverse(prefix)
            if tok isa Symbol || tok isa Proposition
                push!(stack, tok)
            elseif tok isa AbstractOperator
                if (arity(tok) == 1 && stack[end] isa
                    Union{AbstractSyntaxToken, AbstractSyntaxStructure})
                    # If operator arity is 1, then what follows could be a single AST
                    newtok = SyntaxTree(tok, stack[end])
                    pop!(stack)
                    push!(stack, newtok)
                elseif (length(stack) >= (1 + 2*arity(tok)))
                    # Else, follow this general procedure;
                    # consider 1 opening bracket, `arity` AbstractSyntaxToken,
                    # `arity`-1 separators and 1 closing bracket for a total of
                    # 1 + (arity) + (arity-1) + 1 = (1 + 2*arity) tokens to read.
                    #
                    #   (           T      ,     T   ,   ...     ,     T        )
                    # stack[end]  end-1  end-2                           end-(1 + 2*arity)

                    # Extract needed tokens from `stack`
                    # (in other words, execute pop! (1+2*arity) times)
                    popped = reverse(stack[(length(stack) - 2*arity(tok)) : end])
                    stack = stack[1:(length(stack) - 1 - 2*arity(tok))]

                    # The following conditions must hold
                    # stack[1] == OPENING BRACKET
                    # stack[end] == CLOSING BRACKET
                    # stack[even indexes] <: AbstractSyntaxTree
                    # stack[odd indexes after 1 and before length(stack)] == SEP
                    # else an error has to be thrown

                    children =
                        [popped[s] for s in 2:length(popped) if popped[s] isa
                            Union{AbstractSyntaxToken, AbstractSyntaxStructure}]
                    separators =
                        [s for s in 3:(length(popped)-2) if popped[s] == arg_separator]

                    if (popped[1] == opening_bracket &&
                        popped[end] == closing_bracket &&
                        length(children) == arity(tok) &&
                        length(separators) == arity(tok) - 1)
                        push!(stack, SyntaxTree(tok, Tuple(children)))
                    else
                        error("Malformed expression `$(syntaxstring(tok))` followed by `" *
                        "$(popped)`.")
                    end
                end
            else
                error("Unexpected unparsable token: `$(tok)`.")
            end
        end

        if (isempty(stack))
            error("Malformed expression: parsing stack is " *
                "empty when parsing `$(expression)`.")
        end

        if (length(stack) > 1)
            error("Malformed expression: parsing stack could not interpret " *
                "`$(stack)` when parsing `$(expression)`.")
        end

        return stack[1]
    end

    # Build a formula starting from its prefix notation;
    # actually this is a preprocessing who fallbacks into `_prefixbuild`
    function _fxbuild()
        tokens = tokenizer(expression, operators, proposition_parser,
            additional_whitespaces, opening_bracket, closing_bracket, arg_separator)
        return _prefixbuild(tokens)
    end

    return (function_notation ? _fxbuild() : _infixbuild())
end

function parseformulatree(
    expression::String,
    logic::AbstractLogic;
    kwargs...
)
    parseformulatree(expression, operators(logic); kwargs...)
end

"""
    function parseformula(
        expression::String,
        additional_operators::Union{Nothing,Vector{<:AbstractOperator}} = nothing;
        operators::Union{Nothing,Vector{<:AbstractOperator}},
        grammar::Union{Nothing,AbstractGrammar} = nothing,
        algebra::Union{Nothing,AbstractAlgebra} = nothing,
        kwargs...
    )

Returns a `Formula` which is the result of parsing `expression`
 via [Shunting yard](https://en.wikipedia.org/wiki/Shunting_yard_algorithm).
By default, this function is only able to parse operators in
`SoleLogics.BASE_PARSABLE_OPERATORS`; additional operators may be provided as
a second argument.

The `grammar` and `algebra` of the associated logic is inferred using
the `baseformula` function from the operators encountered
in the expression, and those in `additional_operators`.

See [`parseformulatree`](@ref), [`baseformula`](@ref).
"""
function parseformula(
    expression::String,
    additional_operators::Union{Nothing,Vector{<:AbstractOperator}} = nothing;
    # TODO add alphabet parameter add custom parser for propositions
    # alphabet::Union{Nothing,Vector,AbstractAlphabet} = nothing,
    grammar::Union{Nothing,AbstractGrammar} = nothing,
    algebra::Union{Nothing,AbstractAlgebra} = nothing,
    kwargs...
)
    additional_operators =
        (isnothing(additional_operators) ? AbstractOperator[] : additional_operators)

    t = parseformulatree(expression, additional_operators; kwargs...)
    baseformula(t;
        # additional_operators = unique(AbstractOperator[operators..., SoleLogics.operators(t)...]),
        additional_operators = length(additional_operators) == 0 ? nothing :
            unique(AbstractOperator[additional_operators..., SoleLogics.operators(t)...]),
        # alphabet = alphabet,
        alphabet = AlphabetOfAny{String}(),
        grammar = grammar,
        algebra = algebra
    )
end

function parseformula(
    expression::String,
    logic::AbstractLogic;
    kwargs...,
)
    Formula(logic, parseformulatree(expression, operators(logic); kwargs...))
end

<<<<<<< HEAD
# function parseformula(
#     expression::String;
#     operators::Union{Nothing,Vector{<:AbstractOperator}} = nothing,
#     kwargs...,
# )
#     parseformula(expression; additional_operators = operators, kwargs...)
# end
=======
function parseformula(
    expression::String,
    operators::Union{Nothing,Vector{<:AbstractOperator}};
    kwargs...,
)
    parseformula(expression; additional_operators = operators, kwargs...)
end
>>>>>>> 2ad5910f
<|MERGE_RESOLUTION|>--- conflicted
+++ resolved
@@ -1,8 +1,3 @@
-<<<<<<< HEAD
-using ReadableRegex
-=======
-export parseformula, parseformulatree
->>>>>>> 2ad5910f
 
 # ~~~~~~~~~~~~~~~~~~~~~~~~~~~~~~~~~ Table of contents ~~~~~~~~~~~~~~~~~~~~~~~~~~~~~~~~~~~~~~
 #
@@ -597,20 +592,10 @@
     Formula(logic, parseformulatree(expression, operators(logic); kwargs...))
 end
 
-<<<<<<< HEAD
 # function parseformula(
 #     expression::String;
 #     operators::Union{Nothing,Vector{<:AbstractOperator}} = nothing,
 #     kwargs...,
 # )
 #     parseformula(expression; additional_operators = operators, kwargs...)
-# end
-=======
-function parseformula(
-    expression::String,
-    operators::Union{Nothing,Vector{<:AbstractOperator}};
-    kwargs...,
-)
-    parseformula(expression; additional_operators = operators, kwargs...)
-end
->>>>>>> 2ad5910f
+# end