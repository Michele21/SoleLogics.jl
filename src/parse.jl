--- conflicted
+++ resolved
@@ -335,19 +335,12 @@
 
 # Arguments
 - `expression::String`: expression to be parsed;
-<<<<<<< HEAD
 - `additional_operators::Vector{<:AbstractOperator}`: additional, non-standard operators
-    needed to correctly parse the expression; in case of clashing `syntaxstring`'s,
-    the provided additional operators will override the base parsable ones.
-    If this is left unset, operators are defaulted to $(repr(BASE_PARSABLE_OPERATORS))
-=======
-- `additional_operators::Vector{<:AbstractOperator}:` additional, non-standard operators
     needed to correctly parse the expression.
     When left unset, only the following operators are
     correctly parsed: $(repr(BASE_PARSABLE_OPERATORS));
     note that, in case of clashing `syntaxstring`'s,
     the provided additional operators will override these.
->>>>>>> d2421eb2
 
 # Keyword Arguments
 - `function_notation::Bool = false`: if set to `true`, the expression is considered
