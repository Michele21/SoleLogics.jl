--- conflicted
+++ resolved
@@ -18,11 +18,7 @@
     abstract type AbstractFrame{W<:AbstractWorld,T<:TruthValue} end
 
 Abstract type for an accessibility graph (Kripke frame), that gives the structure to
-<<<<<<< HEAD
-[Kripke structures](https://en.m.wikipedia.org/wiki/Kripke_structure_(model_checking))'s).
-=======
 [Kripke structures](https://en.wikipedia.org/wiki/Kripke_structure_(model_checking))'s).
->>>>>>> 7b5018bc
 
 See also [`truthtype`](@ref), [`worldtype`](@ref),
 [`allworlds`](@ref), [`nworlds`](@ref), [`initialworld`](@ref),
@@ -188,11 +184,7 @@
 syntaxstring(R::Type{<:AbstractRelation}; kwargs...)::String = error("Please, provide method syntaxstring(::$(typeof(R)); kwargs...).")
 syntaxstring(r::AbstractRelation; kwargs...)::String = syntaxstring(typeof(r); kwargs...)
 
-<<<<<<< HEAD
-# TODO3: This *should be* inverse (not converse??) actually no, read up: https://en.m.wikipedia.org/wiki/Converse_relation
-=======
 # TODO3: This *should be* inverse (not converse??) actually no, read up: https://en.wikipedia.org/wiki/Converse_relation
->>>>>>> 7b5018bc
 doc_conv_rel = """
     converse(R::Type{<:AbstractRelation})::Type{<:AbstractRelation}
     converse(r::AbstractRelation)::AbstractRelation = converse(typeof(r))()
@@ -234,10 +226,6 @@
 See also [`hasconverse`](@ref), [`converse`](@ref),
 [`isreflexive`](@ref), [`istransitive`](@ref), [`AbstractRelation`](@ref).
 """
-<<<<<<< HEAD
-# TODO3: r is not defined. nice catch :D
-=======
->>>>>>> 7b5018bc
 issymmetric(r::AbstractRelation) = hasconverse(r) ? converse(r) == r : false
 
 """
@@ -377,27 +365,6 @@
     IterTools.imap(W, _accessibles(fr, w, r))
 end
 
-<<<<<<< HEAD
-# TODO needed?
-# """
-# A frame must indicate their compatible relations via the `goeswith` trait, which
-# is defaulted by:
-
-#     goeswith(::Type{<:AbstractMultiModalFrame}, ::AbstractRelation) = false
-
-# For example, if frame of type `FR` is compatible with relation `R`, specify:
-
-#     goeswith(::Type{FR}, ::R) = true
-# """
-# goeswith(::Type{<:AbstractMultiModalFrame}, ::AbstractRelation) = false
-# # TODO Perhaps a check whether the `accessibles` method exists is enough?
-# # as in @show methods(accessibles, (FR, worldtype(FR), typeof(r)))
-# # goeswith(::Type{FR}, r::AbstractRelation) where {FR<:AbstractMultiModalFrame} = begin
-# #     @show methods(accessibles, (FR, worldtype(FR), typeof(r)))
-# # end
-
-=======
->>>>>>> 7b5018bc
 ############################################################################################
 
 # TODO test
@@ -648,11 +615,7 @@
     arity(::Type{typeof(◊)}) = 1
 
 Logical diamond operator, typically interpreted as the modal existential quantifier.
-<<<<<<< HEAD
-See [here](https://en.m.wikipedia.org/wiki/Modal_operator).
-=======
 See [here](https://en.wikipedia.org/wiki/Modal_operator).
->>>>>>> 7b5018bc
 
 See also [`BOX`](@ref), [`NamedOperator`](@ref), [`AbstractOperator`](@ref).
 """
@@ -671,11 +634,7 @@
     arity(::Type{typeof(□)}) = 1
 
 Logical box operator, typically interpreted as the modal universal quantifier.
-<<<<<<< HEAD
-See [here](https://en.m.wikipedia.org/wiki/Modal_operator).
-=======
 See [here](https://en.wikipedia.org/wiki/Modal_operator).
->>>>>>> 7b5018bc
 
 See also [`DIAMOND`](@ref), [`NamedOperator`](@ref), [`AbstractOperator`](@ref).
 """
@@ -770,11 +729,7 @@
 allows for semantic quantification across relational structures (e.g., Krikpe structures).
 It has arity equal to the arity of its underlying relation minus one.
 
-<<<<<<< HEAD
-See, for example [temporal modal logic](https://en.m.wikipedia.org/wiki/Temporal_logic).
-=======
 See, for example [temporal modal logic](https://en.wikipedia.org/wiki/Temporal_logic).
->>>>>>> 7b5018bc
 
 See also [`DiamondRelationalOperator`](@ref), [`BoxRelationalOperator`](@ref),
 [`AbstractKripkeStructure`](@ref), [`AbstractFrame`](@ref).
