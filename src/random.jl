--- conflicted
+++ resolved
@@ -323,11 +323,7 @@
     end
 
     if (isnothing(atompicker))
-<<<<<<< HEAD
         atompicker = StatsBase.uweights(length(alphabet))
-=======
-        atompicker = StatsBase.uweights(leng(th(alphabet)))
->>>>>>> e6e38523
     elseif (atompicker isa AbstractVector)
         @assert length(atompicker) == length(alphabet) "Mismatching numbers of atoms " *
                 "($(length(alphabet))) and atompicker ($(length(atompicker)))."
