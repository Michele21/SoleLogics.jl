using Random
using StatsBase

import Random: rand
import StatsBase: sample

#= ~~~~~~~~~~~~~~~~~~~~~~~~~~~~~~~~~~~ Formulas ~~~~~~~~~~~~~~~~~~~~~~~~~~~~~~~~~~~~~~~~~ =#

# WIP by Mauro
# TODO: add these new methods for rand formula generation
# rand(connectives, atom leaves array, algebra from which infer truth values)
# rand(connectives, atom leaves array, truth values with common supertype)
# rand(connectives, atom leaves array, true/false (use truth values as leaf or not. If true, default to boolean))
# sample(..., probability distribution)

"""
    Base.rand(
        [rng::AbstractRNG = Random.GLOBAL_RNG, ]
        alphabet,
        args...;
        kwargs...
    )::Atom

Randomly sample an atom from an `alphabet`, according to a uniform distribution.

# Implementation
If the `alphabet` is finite, the function defaults to `rand(rng, atoms(alphabet))`;
otherwise, it must be implemented, and additional keyword arguments should be provided
in order to limit the (otherwise infinite) sampling domain.

See also
<<<<<<< HEAD
[`isfinite`](@ref),
[`AbstractAlphabet`](@ref).
=======
[`AbstractAlphabet'](@ref).
>>>>>>> 2fb58144
"""
function Base.rand(alphabet::AbstractAlphabet, args...; kwargs...)
    Base.rand(Random.GLOBAL_RNG, alphabet, args...; kwargs...)
end

function Base.rand(
    rng::AbstractRNG,
    alphabet::AbstractAlphabet,
    args...;
    kwargs...
)
    if isfinite(alphabet)
        Base.rand(rng, atoms(alphabet), args...; kwargs...)
    else
        error("Please, provide method Base.rand(rng::AbstractRNG, " *
            "alphabet::$(typeof(alphabet)), args...; kwargs...).")
    end
end


# For the case of a CompleteFlatGrammar, the alphabet and the operators suffice.
function Base.rand(
    height::Integer,
    g::CompleteFlatGrammar,
    args...
)
    Base.rand(Random.GLOBAL_RNG, height, g, args...)
end

function Base.rand(
    rng::AbstractRNG,
    height::Integer,
    g::CompleteFlatGrammar,
    args...;
    kwargs...
)
    randformula(rng, height, alphabet(g), operators(g), args...; kwargs...)
end

function Base.rand(
    height::Integer,    # By Mauro - to generate a random formula, height has to be known
    connectives::Union{AbstractVector{<:Operator},AbstractVector{<:Connective}},
    atoms::Union{AbstractVector{<:Atom},AbstractAlphabet},
    truthvalues::Union{Nothing,AbstractVector{<:Truth},AbstractAlgebra} = nothing,
    args...;
    rng::Union{Integer,AbstractRNG} = Random.GLOBAL_RNG,
    kwargs...
)
    # If Truth's are specified as `operators`, then they cannot be simultaneously
    #  provided as `truthvalues`
    @assert (connectives isa AbstractVector{<:Connective} ||
            !(truthvalues isa AbstractVector{<:Truth})
        ) "Unexpected connectives and truth values: $(connectives) and $(truthvalues)."

    atoms = atoms isa AbstractAlphabet ? SoleLogics.atoms(atoms) : atoms
    ops = connectives
    if !isnothing(truthvalues)
        truthvalues = truthvalues isa AbstractAlgebra ? domain(truthvalues) : truthvalues
        @assert typejoin(typeof.(truthvalues)...) != Truth "Truth values " *
            "$(truthvalues) must belong to the same algebra " *
            "(and have a common supertype that is not Truth)."
        ops = vcat(ops, truthvalues)
    end

    randformula(height, ops, atoms, args...; rng=rng, kwargs...)
end

function StatsBase.sample(
    alphabet::AbstractAlphabet,
    weights::AbstractWeights,
    args...;
    kwargs...
)
    StatsBase.sample(Random.GLOBAL_RNG, alphabet, weights, args...; kwargs...)
end

function StatsBase.sample(
    rng::AbstractRNG,
    alphabet::AbstractAlphabet,
    weights::AbstractWeights,
    args...;
    kwargs...
)
    if isfinite(alphabet)
        StatsBase.sample(rng, atoms(alphabet), weights, args...; kwargs...)
    else
        error("Please, provide method StatsBase.sample(rng::AbstractRNG, " *
            "alphabet::$(typeof(alphabet)), args...; kwargs...).")
    end
end

function StatsBase.sample(l::AbstractLogic, weights::AbstractWeights, args...; kwargs...)
    StatsBase.sample(Random.GLOBAL_RNG, l, weights, args...; kwargs...)
end

function StatsBase.sample(
    rng::AbstractRNG,
    l::AbstractLogic,
    weights::AbstractWeights,
    args...;
    kwargs...
)
    StatsBase.sample(rng, grammar(l), weights, args...; kwargs...)
end

"""
    StatsBase.sample(
        [rng::AbstractRNG = Random.GLOBAL_RNG, ]
        g::AbstractGrammar,
        height::Integer,
        args...;
        kwargs...
    )::Formula

Randomly sample a logic formula of given `height` from a grammar `g`.

# Implementation
This method for must be implemented, and additional keyword arguments should be provided
in order to limit the (otherwise infinite) sampling domain.

See also
[`AbstractAlphabet`](@ref).
"""
function StatsBase.sample(
    rng::AbstractRNG,
    height::Integer,
    g::AbstractGrammar,
    opweights::Union{Nothing,AbstractWeights} = nothing,
    args...;
    kwargs...
)
    randformula(
        rng, height, alphabet(g), operators(g), args...;
        # atompicker=(rng,dom)->StatsBase.sample(rng, dom, atomweights), kwargs...)
        opweights = opweights, kwargs...)
end

function StatsBase.sample(
    height::Integer,
    g::AbstractGrammar,
    args...;
    kwargs...
)
    StatsBase.sample(Random.GLOBAL_RNG, height, g, args...; kwargs...)
end

#= ~~~~~~~~~~~~~~~~~~~~~~~~~~~~~~ CompleteFlatGrammar ~~~~~~~~~~~~~~~~~~~~~~~~~~~~~~~~~~~ =#

# TODO
# - make rng first (optional) argument of randformula (see above)
# - in randformula, keyword argument alphabet_sample_kwargs that are unpacked upon sampling atoms, as in: Base.rand(rng, a; alphabet_sample_kwargs...). This would allow to sample from infinite alphabets, so when this parameter, !isfinite(alphabet) is allowed!

doc_randformula = """
    randformula(
        height::Integer,
        alphabet,
        operators::AbstractVector;
        rng::Union{Integer,AbstractRNG} = Random.GLOBAL_RNG
    )::SyntaxTree

    # TODO @Mauro implement this method.
    function randformula(
        height::Integer,
        g::AbstractGrammar;
        rng::Union{Integer,AbstractRNG} = Random.GLOBAL_RNG
    )::SyntaxTree

Return a pseudo-randomic `SyntaxBranch`.

# Arguments
- `height::Integer`: height of the generated structure;
- `alphabet::AbstractAlphabet`: collection from which atoms are chosen randomly;
- `operators::AbstractVector`: vector from which legal operators are chosen;
- `g::AbstractGrammar`: alternative to passing alphabet and operators separately. (TODO explain?)

# Keyword Arguments
- `rng::Union{Intger,AbstractRNG} = Random.GLOBAL_RNG`: random number generator;
- `atompicker::Function` = method used to pick a random element. For example, this could be
    Base.rand or StatsBase.sample.
- `opweights::AbstractWeights` = weight vector over the set of operators (see `StatsBase`).

# Examples

```julia-repl
julia> syntaxstring(randformula(4, ExplicitAlphabet([1,2]), [NEGATION, CONJUNCTION, IMPLICATION]))
"¬((¬(¬(2))) → ((1 → 2) → (1 → 2)))"
```

See also [`AbstractAlphabet`](@ref), [`SyntaxBranch`](@ref).
"""

"""$(doc_randformula)"""
function randformula(
    rng::AbstractRNG,
    height::Integer,
    alphabet,
    operators::AbstractVector;
    modaldepth::Integer = height,
    atompicker::Union{Function,AbstractWeights,AbstractVector{<:Real},Nothing} = sample,
    opweights::Union{AbstractWeights,AbstractVector{<:Real},Nothing} = nothing,
)::SyntaxTree
    alphabet = convert(AbstractAlphabet, alphabet)

    @assert all(x->x isa Operator, operators) "Unexpected object(s) passed as" *
        " operator:" * " $(filter(x->!(x isa Operator), operators))"

    if (isnothing(opweights))
        opweights = StatsBase.uweights(length(operators))
    elseif (opweights isa AbstractVector)
        @assert length(opweights) == length(operators) "Mismatching numbers of operators " *
                "($(length(operators))) and opweights ($(length(opweights)))."
        opweights = StatsBase.weights(opweights)
    end

    if (isnothing(atompicker))
        atompicker = StatsBase.uweights(length(alphabet))
    elseif (atompicker isa AbstractVector)
        @assert length(atompicker) == length(alphabet) "Mismatching numbers of atoms " *
                "($(length(alphabet))) and atompicker ($(length(atompicker)))."
        atompicker = StatsBase.weights(atompicker)
    end

    if !(atompicker isa Function)
        atomweights = atompicker
        atompicker = (rng, dom)->StatsBase.sample(rng, dom, atomweights)
    end

    nonmodal_operators = findall(!ismodal, operators)

    function _randformula(
        rng::AbstractRNG,
        height::Integer,
        modaldepth::Integer
    )::SyntaxTree
        if height == 0
            # Sample atom from alphabet
            return atompicker(rng, atoms(alphabet))
        else
            # Sample operator and generate children (modal operators only if modaldepth > 0)
            ops, ops_w = begin
                if modaldepth > 0
                    operators, opweights
                else
                    operators[nonmodal_operators], opweights[nonmodal_operators]
                end
            end

            # op = rand(rng, ops)
            op = sample(rng, ops, ops_w)
            ch = Tuple([
                    _randformula(rng, height-1, modaldepth-(ismodal(op) ? 1 : 0))
                    for _ in 1:arity(op)])
            return SyntaxTree(op, ch)
        end
    end

    # If the alphabet is not iterable, this function should not work.
    if !isfinite(alphabet)
        @warn "Attempting to generate random formulas from " *
            "(infinite) alphabet of type $(typeof(alphabet))!"
    end

    return _randformula(rng, height, modaldepth)
end

function randformula(
    rng::AbstractRNG,
    height::Integer,
    g::AbstractGrammar,
    args...;
    kwargs...
)
    initrng(rng)
    randformula(rng, height, alphabet(g), operators(g), args...; kwargs...)
end

# Helper
function randformula(
    height::Integer,
    args...;
    rng::Union{Integer,AbstractRNG} = Random.GLOBAL_RNG,
    kwargs...
)
    initrng(rng)
    randformula(rng, height, args...; kwargs...)
end

#= ~~~~~~~~~~~~~~~~~~~~~~~~~~~~~~ Kripke Structures ~~~~~~~~~~~~~~~~~~~~~~~~~~~~~~~~~~~~~ =#

# function fanfan()
# end

# function _fanout()
# end

# function _fanin()
# end

# function dispense_alphabet()
# end

# function sample_worlds()
# end

# function generate_kripke_frame(
#     n::Integer
# )
#     # ws = Vector{AbstractWorld}([SoleLogics.World(i) for i in 1:n])
# end

# #= Deprecated overlay code

# https://hal.archives-ouvertes.fr/hal-00471255v2/document

# # Fan-in/Fan-out method
# # Create a graph with n nodes as an adjacency list and return it.
# # It's possible to set a global maximum to input_degree and output_degree.
# # Also it's possible to choose how likely a certain "phase" will happen
# # 1) _fanout increases a certain node's output_degree grow by spawning new vertices
# # 2) _fanin increases the input_degree of a certain group of nodes
# #    by linking a single new vertices to all of them
# function fanfan(
#     n::Integer,
#     id::Integer,
#     od::Integer;
#     threshold::Float64 = 0.5,
#     rng::Union{Integer,AbstractRNG} = Random.GLOBAL_RNG,
# )
#     rng = (rng isa AbstractRNG) ? rng : Random.MersenneTwister(rng)
#     adjs = Adjacents{PointWorld}()
#     setindex!(adjs, Worlds{PointWorld}([]), PointWorld(0))  # Ecco qua ad esempio metti un GenericWorld

#     od_queue = PriorityQueue{PointWorld,Int64}(PointWorld(0) => 0)

#     while length(adjs.adjacents) <= n
#         if rand(rng) <= threshold
#             _fanout(adjs, od_queue, od, rng)
#         else
#             _fanin(adjs, od_queue, id, od, rng)
#         end
#     end

#     return adjs
# end

# function _fanout(
#     adjs::Adjacents{PointWorld},
#     od_queue::PriorityQueue{PointWorld,Int},
#     od::Integer,
#     rng::AbstractRNG,
# )
#
#     # Find the vertex v with the biggest difference between its out-degree and od.
#     # Create a random number of vertices between 1 and (od-m)
#     # and add edges from v to these new vertices.
#
#     v, m = peek(od_queue)

#     for i in rand(rng, 1:(od-m))
#         new_node = PointWorld(length(adjs))
#         setindex!(adjs, Worlds{PointWorld}([]), new_node)
#         push!(adjs, v, new_node)

#         od_queue[new_node] = 0
#         od_queue[v] = od_queue[v] + 1
#     end
# end

# function _fanin(
#     adjs::Adjacents{PointWorld},
#     od_queue::PriorityQueue{PointWorld,Int},
#     id::Integer,
#     od::Integer,
#     rng::Union{Integer,AbstractRNG} = Random.GLOBAL_RNG,
# )
#     rng = (rng isa AbstractRNG) ? rng : Random.MersenneTwister(rng)
#     #=
#     Find the set S of all vertices that have out-degree < od.
#     Compute a subset T of S of size at most id.
#     Add a new vertex v and add new edges (v, t) for all t ∈ T
#     =#
#     S = filter(x -> x[2] < od, od_queue)
#     T = Set(sample(collect(S), rand(rng, 1:min(id, length(S))), replace = false))

#     v = PointWorld(length(adjs))
#     for t in T
#         setindex!(adjs, Worlds{PointWorld}([]), v)
#         push!(adjs, t[1], v)

#         od_queue[t[1]] = od_queue[t[1]] + 1
#         od_queue[v] = 0
#     end
# end

# # Associate each world to a subset of proposistional letters
# function dispense_alphabet(
#     ws::Worlds{T};
#     P::LetterAlphabet = SoleLogics.alphabet(MODAL_LOGIC),
#     rng::Union{Integer,AbstractRNG} = Random.GLOBAL_RNG,
# ) where {T<:AbstractWorld}
#     rng = (rng isa AbstractRNG) ? rng : Random.MersenneTwister(rng)
#     evals = Dict{T,LetterAlphabet}()
#     for w in ws
#         evals[w] = sample(P, rand(rng, 0:length(P)), replace = false)
#     end
#     return evals
# end

# # NOTE: read the other gen_kmodel dispatch below as it's signature is more flexible.
# # Generate and return a Kripke structure.
# # This utility uses `fanfan` and `dispense_alphabet` default methods
# # to define `adjacents` and `evaluations` but one could create its model
# # piece by piece and then calling KripkeStructure constructor.
# function gen_kmodel(
#     n::Integer,
#     in_degree::Integer,   # needed by fanfan
#     out_degree::Integer;  # needed by fanfan
#     P::LetterAlphabet = SoleLogics.alphabet(MODAL_LOGIC),
#     threshold = 0.5,      # needed by fanfan
#     rng::Union{Integer,AbstractRNG} = Random.GLOBAL_RNG,
# )
#     rng = (rng isa AbstractRNG) ? rng : Random.MersenneTwister(rng)
#     ws = Worlds{PointWorld}(world_gen(n))
#     adjs = fanfan(n, in_degree, out_degree, threshold = threshold, rng = rng)
#     evs = dispense_alphabet(ws, P = P, rng = rng)
#     return KripkeStructure(ws, adjs, evs)
# end

# # Generate and return a Kripke structure.
# # Example of valid calls:
# # gen_kmodel(15, MODAL_LOGIC, :erdos_renyi, 0.42)
# # gen_kmodel(10, MODAL_LOGIC, :fanin_fanout, 3, 4)
# #
# # NOTE:
# # This function is a bit tricky as in kwargs (that is, the arguments of the selected method)
# # n has to be excluded (in fact it is already the first argument)
# # In other words this dispatch is not compatible with graph-generation functions whose
# # signature differs from fx(n, other_arguments...)
# function gen_kmodel(n::Integer, P::LetterAlphabet, method::Symbol, kwargs...)
#     if method == :fanin_fanout
#         fx = fanfan
#     elseif method == :erdos_renyi
#         fx = gnp
#     else
#         error("Invalid method provided: $method. Refer to the docs <add link here>")
#     end

#     ws = Worlds{PointWorld}(world_gen(n))
#     adjs = fx(n, kwargs...)
#     evs = dispense_alphabet(ws, P = P)
#     return KripkeStructure(ws, adjs, evs)
# end

# =#<|MERGE_RESOLUTION|>--- conflicted
+++ resolved
@@ -29,12 +29,7 @@
 in order to limit the (otherwise infinite) sampling domain.
 
 See also
-<<<<<<< HEAD
-[`isfinite`](@ref),
 [`AbstractAlphabet`](@ref).
-=======
-[`AbstractAlphabet'](@ref).
->>>>>>> 2fb58144
 """
 function Base.rand(alphabet::AbstractAlphabet, args...; kwargs...)
     Base.rand(Random.GLOBAL_RNG, alphabet, args...; kwargs...)
