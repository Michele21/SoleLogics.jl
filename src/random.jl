using Graphs
using Random
using StatsBase

import Random: rand
import StatsBase: sample

#= ~~~~~~~~~~~~~~~~~~~~~~~~~~~~~~~~~~~ Formulas ~~~~~~~~~~~~~~~~~~~~~~~~~~~~~~~~~~~~~~~~~ =#

doc_rand = """
    Base.rand(
        [rng::AbstractRNG = Random.GLOBAL_RNG,]
        alphabet::AbstractAlphabet,
        args...;
        kwargs...
    )::Atom

    Base.rand(
        [rng::AbstractRNG = Random.GLOBAL_RNG],
        height::Integer,
        l::AbstractLogic,
        args...;
        kwargs...
    )::Formula

    Base.rand(
        [rng::AbstractRNG = Random.GLOBAL_RNG,]
        height::Integer,
        g::CompleteFlatGrammar,
        args...
    )::Formula

    Base.rand(
        height::Integer,
        connectives::Union{AbstractVector{<:Operator},AbstractVector{<:Connective}},
        atoms::Union{AbstractVector{<:Atom},AbstractAlphabet},
        truthvalues::Union{Nothing,AbstractAlgebra,AbstractVector{<:Truth}} = nothing,
        args...;
        rng::AbstractRNG = Random.GLOBAL_RNG,
        kwargs...
    )::Formula

Randomly generate an [`Atom`](@ref) from an [`AbstractAlphabet`](@ref) according to a
uniform distribution. If a [`CompleteFlatGrammar`](@ref) is provided together with an
`height` a [`Formula`](@ref) could also be generated.

# Implementation
If the `alphabet` is finite, the function defaults to `rand(rng, atoms(alphabet))`;
otherwise, it must be implemented, and additional keyword arguments should be provided
in order to limit the (otherwise infinite) sampling domain.

See also
[`AbstractAlphabet`](@ref), [`Atom`](@ref), [`CompleteFlatGrammar`](@ref),
[`Formula`](@ref), [`randformula`](@ref).
"""

"""$(doc_rand)"""
function Base.rand(a::AbstractAlphabet, args...; kwargs...)
    Base.rand(Random.GLOBAL_RNG, a, args...; kwargs...)
end

function Base.rand(
    rng::AbstractRNG,
    a::AbstractAlphabet,
    args...;
    kwargs...
)
    randatom(rng, a, args...; kwargs...)
end

function Base.rand(height::Integer, l::AbstractLogic, args...; kwargs...)
    Base.rand(Random.GLOBAL_RNG, height, l, args...; kwargs...)
end

function Base.rand(
    rng::AbstractRNG,
    height::Integer,
    l::AbstractLogic,
    args...;
    kwargs...
)
    Base.rand(rng, grammar(l), args...; kwargs...)
end

# For the case of a CompleteFlatGrammar, the alphabet and the operators suffice.
function Base.rand(
    height::Integer,
    g::CompleteFlatGrammar,
    args...
)
    Base.rand(Random.GLOBAL_RNG, height, g, args...)
end

function Base.rand(
    rng::AbstractRNG,
    height::Integer,
    g::CompleteFlatGrammar,
    args...;
    kwargs...
)
    randformula(rng, height, alphabet(g), operators(g), args...; kwargs...)
end

function Base.rand(
    height::Integer,
    atoms::Union{AbstractVector{<:Atom},AbstractAlphabet},
    connectives::Union{AbstractVector{<:Operator},AbstractVector{<:Connective}},
    truthvalues::Union{Nothing,AbstractAlgebra,AbstractVector{<:Truth}} = nothing,
    args...;
    kwargs...
)
    Base.rand(Random.GLOBAL_RNG, height, atoms, connectives, truthvalues, args...;
        kwargs...)
end

function Base.rand(
    rng::AbstractRNG,
    height::Integer,
    atoms::Union{AbstractVector{<:Atom},AbstractAlphabet},
    connectives::Union{AbstractVector{<:Operator},AbstractVector{<:Connective}},
    truthvalues::Union{Nothing,AbstractAlgebra,AbstractVector{<:Truth}} = nothing,
    args...;
    kwargs...
)
    # If Truth's are specified as `operators`, then they cannot be simultaneously
    #  provided as `truthvalues`
    @assert (connectives isa AbstractVector{<:Connective} ||
            !(truthvalues isa AbstractVector{<:Truth})
        ) "Unexpected connectives and truth values: $(connectives) and $(truthvalues)."

    atoms = atoms isa AbstractAlphabet ? SoleLogics.atoms(atoms) : atoms
    ops = connectives
    if !isnothing(truthvalues)
        truthvalues = inittruthvalues(truthvalues)
        @assert typejoin(typeof.(truthvalues)...) != Truth "Truth values " *
            "$(truthvalues) must belong to the same algebra " *
            "(and have a common supertype that is not Truth)."
        ops = vcat(ops, truthvalues)
    end

    randformula(height, ops, atoms, args...; rng=rng, kwargs...)
end

doc_sample = """
    function StatsBase.sample(
        [rng::AbstractRNG = Random.GLOBAL_RNG,]
        alphabet::AbstractAlphabet,
        weights::AbstractWeights,
        args...;
        kwargs...
    )

    function StatsBase.sample(
        rng::AbstractRNG,
        l::AbstractLogic,
        weights::AbstractWeights,
        args...;
        kwargs...
    )

    StatsBase.sample(
        [rng::AbstractRNG = Random.GLOBAL_RNG,]
        height::Integer,
        g::AbstractGrammar,
        [opweights::Union{Nothing,AbstractWeights} = nothing,]
        args...;
        kwargs...
    )::Formula

Randomly sample an [`Atom`](@ref) from an `alphabet`, or a logic formula of given `height`
from a grammar `g`.
Sampling is weighted, thus, for example, if the first weight in `weights` is higher than
the others, then the first atom in the alphabet is selected more frequently.

See also [`AbstractAlphabet`](@ref), [`AbstractWeights`](@ref), [`Atom`](@ref).
"""
function StatsBase.sample(
    alphabet::AbstractAlphabet,
    weights::AbstractWeights,
    args...;
    kwargs...
)::Atom
    StatsBase.sample(Random.GLOBAL_RNG, alphabet, weights, args...; kwargs...)
end

function StatsBase.sample(
    rng::AbstractRNG,
    alphabet::AbstractAlphabet,
    weights::AbstractWeights,
    args...;
    kwargs...
)::Atom
    if isfinite(alphabet)
        StatsBase.sample(rng, atoms(alphabet), weights, args...; kwargs...)
    else
        error("Please, provide method StatsBase.sample(rng::AbstractRNG, " *
            "alphabet::$(typeof(alphabet)), args...; kwargs...).")
    end
end

function StatsBase.sample(
    l::AbstractLogic,
    atomweights::AbstractWeights,
    opweights::AbstractWeights,
    args...;
    kwargs...
)
    StatsBase.sample(Random.GLOBAL_RNG, l, atomweights, opweights, args...; kwargs...)
end

function StatsBase.sample(
    rng::AbstractRNG,
    l::AbstractLogic,
    atomweights::AbstractWeights,
    opweights::AbstractWeights,
    args...;
    kwargs...
)
    StatsBase.sample(init(rng), grammar(l), atomweights, opweights, args...; kwargs...)
end

"""$(doc_sample)"""
function StatsBase.sample(
    height::Integer,
    g::AbstractGrammar,
    atomweights::Union{Nothing,AbstractWeights} = nothing,
    opweights::Union{Nothing,AbstractWeights} = nothing,
    args...;
    kwargs...
)
    StatsBase.sample(Random.GLOBAL_RNG, height, g, atomweights, opweights, args...;
        kwargs...)
end

"""$(doc_sample)"""
function StatsBase.sample(
    rng::AbstractRNG,
    height::Integer,
    g::AbstractGrammar,
    atomweights::Union{Nothing,AbstractWeights} = nothing,
    opweights::Union{Nothing,AbstractWeights} = nothing,
    args...;
    kwargs...
)
    randformula(
        rng, height, alphabet(g), operators(g), args...;
        # atompicker=(rng,dom)->StatsBase.sample(rng, dom, atomweights), kwargs...)
        atompicker = atomweights, opweights = opweights, kwargs...)
end

#= ~~~~~~~~~~~~~~~~~~~~~~~~~~~~~~ CompleteFlatGrammar ~~~~~~~~~~~~~~~~~~~~~~~~~~~~~~~~~~~ =#

# TODO
# - make rng first (optional) argument of randformula (see above)
# - in randformula, keyword argument alphabet_sample_kwargs that are unpacked upon sampling atoms, as in: Base.rand(rng, a; alphabet_sample_kwargs...). This would allow to sample from infinite alphabets, so when this parameter, !isfinite(alphabet) is allowed!

# TODO @Mauro implement this method.
doc_randformula = """
    randformula(
<<<<<<< HEAD
        maxheight::Integer,
=======
        [rng::Union{Integer,AbstractRNG} = Random.GLOBAL_RNG, ]
        height::Integer,
>>>>>>> e7fbd9fd
        alphabet,
        operators::AbstractVector;
        kwargs...
    )::SyntaxTree

<<<<<<< HEAD
    function randformula(
        maxheight::Integer,
=======
    randformula(
        [rng::Union{Integer,AbstractRNG} = Random.GLOBAL_RNG, ]
        height::Integer,
>>>>>>> e7fbd9fd
        g::AbstractGrammar;
        kwargs...
    )::SyntaxTree

Return a pseudo-randomic `SyntaxTree`.

# Arguments
<<<<<<< HEAD
- `maxheight::Integer`: max height of the generated structure;
=======
- `rng::Union{Intger,AbstractRNG} = Random.GLOBAL_RNG`: random number generator;
- `height::Integer`: height of the generated structure;
>>>>>>> e7fbd9fd
- `alphabet::AbstractAlphabet`: collection from which atoms are chosen randomly;
- `operators::AbstractVector`: vector from which legal operators are chosen;
- `g::AbstractGrammar`: alternative to passing alphabet and operators separately. (TODO explain?)

# Keyword Arguments
- `modaldepth::Integer`: maximum modal depth
- `atompicker::Function`: method used to pick a random element. For example, this could be
    Base.rand or StatsBase.sample.
<<<<<<< HEAD
- `opweights::AbstractWeights` = weight vector over the set of operators (see `StatsBase`).
- `basecase::Function` = method to specify the base case of the recursion; if not specified,
    it returns `atompicker`.
[!WARNING]
The basecase is applied at the end of the recustion (i.e., when height = 0). If introducting
a basecase which produces a subformula, please adjust the `maxheight` parameter value
accordingly (e.g., when producing a subformula of the type o(p,q), where `o` is a connective
and `p,q` are atoms, to generate a formula of maxheight `n` provide a value of `n-1` for the
`maxheight` parameter).
- `balanced::Bool` = if true, generate a syntax balanced tree of height exactly `maxheight``
- `earlystoppingtreshold::Float` = probability of calling the basecase before reaching
  height = 0 
=======
- `opweights::AbstractWeights`: weight vector over the set of operators (see `StatsBase`).
>>>>>>> e7fbd9fd

# Examples

```julia-repl
julia> syntaxstring(randformula(4, ExplicitAlphabet([1,2]), [NEGATION, CONJUNCTION, IMPLICATION]))
"¬((¬(¬(2))) → ((1 → 2) → (1 → 2)))"
```

See also [`AbstractAlphabet`](@ref), [`SyntaxBranch`](@ref).
"""

"""$(doc_randformula)"""
function randformula(
    rng::Union{Integer,AbstractRNG},
<<<<<<< HEAD
    maxheight::Integer,
    alphabet,
    operators::AbstractVector;
    modaldepth::Integer = maxheight,
    atompicker::Union{Function,AbstractWeights,AbstractVector{<:Real},Nothing} = sample,
    opweights::Union{AbstractWeights,AbstractVector{<:Real},Nothing} = nothing,
    basecase::Union{Function,Nothing} = nothing,
    balanced::Bool = false,
    earlystoppingtreshold::AbstractFloat = 0.5,
=======
    height::Integer,
    alphabet::Union{AbstractVector,AbstractAlphabet},
    operators::AbstractVector;
    modaldepth::Integer = height,
    atompicker::Union{Function,AbstractWeights,AbstractVector{<:Real},Nothing} = randatom,
    opweights::Union{AbstractWeights,AbstractVector{<:Real},Nothing} = nothing
>>>>>>> e7fbd9fd
)::SyntaxTree

    rng = initrng(rng)
    alphabet = convert(AbstractAlphabet, alphabet)
    @assert all(x->x isa Operator, operators) "Unexpected object(s) passed as" *
        " operator:" * " $(filter(x->!(x isa Operator), operators))"

    if (isnothing(opweights))
        opweights = StatsBase.uweights(length(operators))
    elseif (opweights isa AbstractVector)
        @assert length(opweights) == length(operators) "Mismatching numbers of operators " *
                "($(length(operators))) and opweights ($(length(opweights)))."
        opweights = StatsBase.weights(opweights)
    end

    if (isnothing(atompicker))
        atompicker = StatsBase.uweights(natoms(alphabet))
    elseif (atompicker isa AbstractVector)
        @assert length(atompicker) == natoms(alphabet) "Mismatching numbers of atoms " *
                "($(natoms(alphabet))) and atompicker ($(length(atompicker)))."
        atompicker = StatsBase.weights(atompicker)
    end

    if !(atompicker isa Function)
        atomweights = atompicker
        atompicker = (rng, dom)->StatsBase.sample(rng, dom, atomweights)
    end

    nonmodal_operators = findall(!ismodal, operators)

    # recursive call
    function _randformula(
        rng::AbstractRNG,
<<<<<<< HEAD
        maxheight::Integer,
        modaldepth::Integer
    )::SyntaxTree
        if maxheight == 0 || (!balanced && rand(rng, Float16) < earlystoppingtreshold)
            if isnothing(basecase)
                # Sample atom from alphabet
                return atompicker(rng, atoms(alphabet))
            else
                return basecase(rng)
            end
=======
        height::Integer,
        modaldepth::Integer;
    )::SyntaxTree

        if height == 0
            return atompicker(rng, alphabet)
>>>>>>> e7fbd9fd
        else
            # Sample operator and generate children (modal connectives only if modaldepth > 0)
            ops, ops_w = begin
                if modaldepth > 0
                    operators, opweights
                else
                    operators[nonmodal_operators], opweights[nonmodal_operators]
                end
            end

            op = sample(rng, ops, ops_w)
            ch = Tuple([
                    _randformula(rng, maxheight-1, modaldepth-(ismodal(op) ? 1 : 0))
                    for _ in 1:arity(op)])
            return SyntaxTree(op, ch)
        end
    end

    # If the alphabet is not iterable, this function should not work.
    if !isfinite(alphabet)
        @warn "Attempting to generate random formulas from " *
            "(infinite) alphabet of type $(typeof(alphabet))!"
    end

    return _randformula(rng, maxheight, modaldepth)
end

function randformula(
    rng::AbstractRNG,
    height::Integer,
    g::AbstractGrammar,
    args...;
    kwargs...
)
    randformula(rng, height, alphabet(g), operators(g), args...; kwargs...)
end

# Helper
function randformula(
    height::Integer,
    args...;
    rng::Union{Integer,AbstractRNG} = Random.GLOBAL_RNG,
    kwargs...
)
    randformula(initrng(rng), height, args...; kwargs...)
end

#= ~~~~~~~~~~~~~~~~~~~~~~~~~~ Kripke Models generation ~~~~~~~~~~~~~~~~~~~~~~~~~~~~~~~~~~ =#
"""
    function randframe(
        [rng::Union{Integer,AbstractRNG} = Random.GLOBAL_RNG,]
        nworlds::Int64,
        nedges::Int64,
        facts::Vector{SyntaxLeaf}
    end

Return a random Kripke Frame, which is a directed graph interpreted as a
[`SoleLogics.ExplicitCrispUniModalFrame`](@ref). The underlying graph is generated using
[`Graphs.SimpleGraphs.SimpleDiGraph`](@ref).

# Arguments:
* `rng` is a random number generator, or the seed used to create one;
* `nworld` is the number of worlds (nodes) in the frame. Worlds are numbered from `1`
    to `nworld` included.
* `nedges` is the number of relations (edges) in the frame;
* `facts` is a vector of generic [`SyntaxLeaf`](@ref).

See also [`SyntaxLeaf`](@ref), [`Graphs.SimpleGraphs.SimpleDiGraph`](@ref),
[`SoleLogics.ExplicitCrispUniModalFrame`](@ref).
"""
function randframe(
    nworlds::Int64,
    nedges::Int64;
    rng::Union{Integer,AbstractRNG} = Random.GLOBAL_RNG
)
    randframe(rng, nworlds, nedges)
end

function randframe(
    rng::Union{Integer,AbstractRNG},
    nworlds::Int64,
    nedges::Int64
)
    worlds = World.(1:nworlds)
    graph = Graphs.SimpleDiGraph(nworlds, nedges, rng=initrng(rng))
    return SoleLogics.ExplicitCrispUniModalFrame(worlds, graph)
end

"""
    function randmodel(
        [rng::Union{Integer,AbstractRNG} = Random.GLOBAL_RNG,]
        nworlds::Int64,
        nedges::Int64,
        facts::Vector{SyntaxLeaf};
        truthvalues::Union{AbstractAlgebra,AbstractVector{<:Truth}} = BooleanAlgebra();
        rng::Union{Integer,AbstractRNG} = Random.GLOBAL_RNG
    )
"""
function randmodel(
    nworlds::Int64,
    nedges::Int64,
    facts::Vector{<:SyntaxLeaf},
    truthvalues::Union{AbstractAlgebra,AbstractVector{<:Truth}} = BooleanAlgebra();
    rng::Union{Integer,AbstractRNG} = Random.GLOBAL_RNG
)
    truthvalues = inittruthvalues(truthvalues)
    randmodel(initrng(rng), nworlds, nedges, facts, truthvalues)
end

function randmodel(
    rng::AbstractRNG,
    nworlds::Int64,
    nedges::Int64,
    facts::Vector{<:SyntaxLeaf},
    truthvalues::AbstractVector{<:Truth}
)
    fr = randframe(rng, nworlds, nedges)
    valuation = Dict(
        [w => TruthDict([f => rand(truthvalues) for f in facts]) for w in fr.worlds]
    )

    return KripkeStructure(fr, valuation)
end<|MERGE_RESOLUTION|>--- conflicted
+++ resolved
@@ -257,25 +257,14 @@
 # TODO @Mauro implement this method.
 doc_randformula = """
     randformula(
-<<<<<<< HEAD
         maxheight::Integer,
-=======
-        [rng::Union{Integer,AbstractRNG} = Random.GLOBAL_RNG, ]
-        height::Integer,
->>>>>>> e7fbd9fd
         alphabet,
         operators::AbstractVector;
         kwargs...
     )::SyntaxTree
 
-<<<<<<< HEAD
     function randformula(
         maxheight::Integer,
-=======
-    randformula(
-        [rng::Union{Integer,AbstractRNG} = Random.GLOBAL_RNG, ]
-        height::Integer,
->>>>>>> e7fbd9fd
         g::AbstractGrammar;
         kwargs...
     )::SyntaxTree
@@ -283,12 +272,7 @@
 Return a pseudo-randomic `SyntaxTree`.
 
 # Arguments
-<<<<<<< HEAD
 - `maxheight::Integer`: max height of the generated structure;
-=======
-- `rng::Union{Intger,AbstractRNG} = Random.GLOBAL_RNG`: random number generator;
-- `height::Integer`: height of the generated structure;
->>>>>>> e7fbd9fd
 - `alphabet::AbstractAlphabet`: collection from which atoms are chosen randomly;
 - `operators::AbstractVector`: vector from which legal operators are chosen;
 - `g::AbstractGrammar`: alternative to passing alphabet and operators separately. (TODO explain?)
@@ -297,7 +281,6 @@
 - `modaldepth::Integer`: maximum modal depth
 - `atompicker::Function`: method used to pick a random element. For example, this could be
     Base.rand or StatsBase.sample.
-<<<<<<< HEAD
 - `opweights::AbstractWeights` = weight vector over the set of operators (see `StatsBase`).
 - `basecase::Function` = method to specify the base case of the recursion; if not specified,
     it returns `atompicker`.
@@ -310,9 +293,6 @@
 - `balanced::Bool` = if true, generate a syntax balanced tree of height exactly `maxheight``
 - `earlystoppingtreshold::Float` = probability of calling the basecase before reaching
   height = 0 
-=======
-- `opweights::AbstractWeights`: weight vector over the set of operators (see `StatsBase`).
->>>>>>> e7fbd9fd
 
 # Examples
 
@@ -327,7 +307,6 @@
 """$(doc_randformula)"""
 function randformula(
     rng::Union{Integer,AbstractRNG},
-<<<<<<< HEAD
     maxheight::Integer,
     alphabet,
     operators::AbstractVector;
@@ -337,14 +316,6 @@
     basecase::Union{Function,Nothing} = nothing,
     balanced::Bool = false,
     earlystoppingtreshold::AbstractFloat = 0.5,
-=======
-    height::Integer,
-    alphabet::Union{AbstractVector,AbstractAlphabet},
-    operators::AbstractVector;
-    modaldepth::Integer = height,
-    atompicker::Union{Function,AbstractWeights,AbstractVector{<:Real},Nothing} = randatom,
-    opweights::Union{AbstractWeights,AbstractVector{<:Real},Nothing} = nothing
->>>>>>> e7fbd9fd
 )::SyntaxTree
 
     rng = initrng(rng)
@@ -378,7 +349,6 @@
     # recursive call
     function _randformula(
         rng::AbstractRNG,
-<<<<<<< HEAD
         maxheight::Integer,
         modaldepth::Integer
     )::SyntaxTree
@@ -389,14 +359,6 @@
             else
                 return basecase(rng)
             end
-=======
-        height::Integer,
-        modaldepth::Integer;
-    )::SyntaxTree
-
-        if height == 0
-            return atompicker(rng, alphabet)
->>>>>>> e7fbd9fd
         else
             # Sample operator and generate children (modal connectives only if modaldepth > 0)
             ops, ops_w = begin
