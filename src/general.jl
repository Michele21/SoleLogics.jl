--- conflicted
+++ resolved
@@ -623,239 +623,6 @@
 end
 Base.hash(a::SyntaxTree) = Base.hash(syntaxstring(a))
 
-# Refer to syntaxstring(tok::AbstractSyntaxToken; kwargs...) for documentation
-function syntaxstring(t::SyntaxTree; function_notation = false, kwargs...)
-    function syntaxstring_fun(t::SyntaxTree)
-        tok = token(t)
-        return length(children(t)) == 0 ?
-               syntaxstring(tok; function_notation = function_notation, kwargs...) :
-               syntaxstring(tok; function_notation = function_notation, kwargs...) * "(" *
-                    join([syntaxstring(c; function_notation = function_notation, kwargs...) for c in children(t)], ", ") *
-                ")"
-        # "$(syntaxstring(tok; kwargs...))(" * join(map((c)->("($(syntaxstring(c; kwargs...)))"), children(t)), ",") * ")"
-    end
-
-    tok = token(t)
-    if arity(tok) == 0
-        syntaxstring(tok; function_notation = function_notation, kwargs...)
-    elseif arity(tok) == 2 && !function_notation
-        f = ch->arity(token(ch)) == 0 ? "$(syntaxstring(ch; function_notation = function_notation, kwargs...))" : "($(syntaxstring(ch; function_notation = function_notation, kwargs...)))"
-        # Infix notation for binary operator
-        "$(f(children(t)[1])) $(syntaxstring(tok; function_notation = function_notation, kwargs...)) $(f(children(t)[2]))"
-    else
-        # Function notation for higher arity operator
-        syntaxstring_fun(t)
-    end
-end
-
-# Syntax tree, the universal syntax structure representation,
-#  wins when promoted with syntax structures/tokens and syntax trees
-Base.promote_rule(::Type{<:SyntaxTree}, ::Type{<:SyntaxTree}) = SyntaxTree
-Base.promote_rule(::Type{<:AbstractSyntaxStructure}, ::Type{S}) where {S<:SyntaxTree} = S
-Base.promote_rule(::Type{S}, ::Type{<:AbstractSyntaxStructure}) where {S<:SyntaxTree} = S
-
-# Helper
-Base.convert(::Type{S}, tok::AbstractSyntaxToken) where {S<:SyntaxTree} = S(tok)
-Base.convert(::Type{AbstractSyntaxStructure}, tok::AbstractSyntaxToken) = SyntaxTree(tok)
-
-function joinformulas(op::AbstractOperator, children::NTuple{N,SyntaxTree}) where {N}
-    return SyntaxTree(op, children)
-end
-
-
-"""
-    tree(f::AbstractFormula)::SyntaxTree
-
-Extracts the `SyntaxTree` representation of a formula.
-This equivalent to calling `Base.convert(SyntaxTree, f)`.
-
-See also 
-[`SyntaxTree`](@ref), 
-[`AbstractSyntaxStructure`](@ref).
-[`AbstractFormula`](@ref), 
-"""
-function tree(f::AbstractFormula)::SyntaxTree
-    return error("Please, provide method tree(::$(typeof(f)))::SyntaxTree.")
-end
-Base.convert(::Type{SyntaxTree}, f::AbstractFormula) = tree(f)
-
-tree(t::SyntaxTree) = t
-
-
-############################################################################################
-
-"""
-    abstract type AbstractAlphabet{A} end
-
-Abstract type for representing an alphabet of propositions with atoms of type `A`.
-An alphabet (or propositional alphabet) is assumed to be a
-[countable](https://en.m.wikipedia.org/wiki/Countable_set) set of propositions.
-
-See also [`ExplicitAlphabet`](@ref), [`AlphabetOfAny`](@ref),
-[`propositionstype`](@ref), [`atomtype`](@ref),
-[`Proposition`](@ref), [`AbstractGrammar`](@ref).
-"""
-abstract type AbstractAlphabet{A} end
-
-Base.eltype(::Type{<:AbstractAlphabet{A}}) where {A} = Proposition{A}
-propositionstype(A::Type{<:AbstractAlphabet}) = eltype(A)
-propositionstype(a::AbstractAlphabet) = propositionstype(typeof(a))
-atomtype(a::Type{<:AbstractAlphabet}) = atomtype(propositionstype(a))
-atomtype(a::AbstractAlphabet) = atomtype(propositionstype(a))
-
-# TODO3: Perhaps add a method "propositions(a::AbstractAlphabet)? To use it in Base.in ? Such a method already exists, but not that it is only defined for finite alphabets. If I understand the Base.in correctly, it cannot work for infinite alphabets?
-
-"""
-Each alphabet must provide a method for establishing whether
-a proposition belongs or not to it:
-
-    Base.in(p::Proposition, a::AbstractAlphabet)::Bool
-
-See also [`AbstractAlphabet`](@ref), [`Proposition`](@ref).
-"""
-function Base.in(p::Proposition, a::AbstractAlphabet)::Bool
-    if atomtype(p) <: eltype(a)
-        return error("Please, provide method Base.in(::Proposition, ::$(typeof(a))).")
-    else
-        return error("Cannot establish whether proposition $(p) of type $(typeof(p)) is" *
-                     " in alphabet $(a) of type $(typeof(a)) and eltype $(eltype(a)).")
-    end
-end
-
-# Helper
-function Base.in(atom::Union{String,Number}, a::AbstractAlphabet)
-    @warn "Please, use Base.in(Proposition($(atom)), alphabet::$(typeof(a))) instead of" *
-        " Base.in($(atom), alphabet::$(typeof(a)))"
-    Base.in(Proposition(atom), a)
-end
-
-doc_iterable = """
-Each alphabet must specify whether it is *iterable* or not.
-An alphabet is iterable if it provides the (two) `iterate` methods required by the
-[iteration interface](https://docs.julialang.org/en/v1/manual/interfaces/#man-interface-iteration).
-
-By default, an alphabet is considered iterable:
-
-    Base.isiterable(::Type{<:AbstractAlphabet}) = true
-    Base.isiterable(a::AbstractAlphabet) = Base.isiterable(typeof(a))
-    Base.iterate(a::AbstractAlphabet) = error(...)
-    Base.iterate(a::AbstractAlphabet, state) = error(...)
-
-See also [`AbstractAlphabet`](@ref), [`Proposition`](@ref).
-"""
-
-"""$(doc_iterable)"""
-Base.isiterable(::Type{<:AbstractAlphabet}) = true
-Base.isiterable(a::AbstractAlphabet) = Base.isiterable(typeof(a))
-"""$(doc_iterable)"""
-function Base.iterate(a::AbstractAlphabet)
-    if isiterable(a)
-        return error("Please, provide method Base.iterate(::$(typeof(a)))," *
-                     " or define Base.isiterable(::$(typeof(a))) = false.")
-    else
-        return error("Cannot iterate infinite alphabet of type $(typeof(a)).")
-    end
-end
-function Base.iterate(a::AbstractAlphabet, state)
-    if isiterable(a)
-        return error("Please, provide method Base.iterate(::$(typeof(a)), state)," *
-                     " or define Base.isiterable(::$(typeof(a))) = false.")
-    else
-        return error("Cannot iterate infinite alphabet of type $(typeof(a)).")
-    end
-end
-
-doc_finite = """
-Each alphabet must specify whether it is finite.
-An alphabet is finite if and only if it provides the `length` method.
-
-By default, an alphabet is considered finite:
-
-    Base.isfinite(::Type{<:AbstractAlphabet}) = true
-    Base.isfinite(a::AbstractAlphabet) = Base.isfinite(typeof(a))
-    Base.length(a::AbstractAlphabet) = error(...)
-
-See also [`AbstractAlphabet`](@ref), [`Proposition`](@ref).
-"""
-
-"""$(doc_finite)"""
-Base.isfinite(::Type{<:AbstractAlphabet}) = true
-Base.isfinite(a::AbstractAlphabet) = Base.isfinite(typeof(a))
-
-"""$(doc_finite)"""
-function Base.length(a::AbstractAlphabet)
-    if isfinite(a)
-        return error("Please, provide method Base.length(::$(typeof(a)))," *
-                     " or define Base.isfinite(::$(typeof(a))) = false.")
-    else
-        return error("Cannot compute length of alphabet of type $(typeof(a)).")
-    end
-end
-
-# [Iteration interface](https://docs.julialang.org/en/v1/manual/interfaces/#man-interface-iteration) util.
-function Base.IteratorSize(::Type{A}) where {A<:AbstractAlphabet}
-    return Base.isfinite(A) ? Base.HasLength() : Base.IsInfinite()
-end
-
-"""
-    propositions(a::AbstractAlphabet)::AbstractVector{propositionstype(a)}
-
-Provides access to the propositions of an iterable alphabet.
-If the alphabet is finite, the default behavior is `collect`ing all the propositions.
-If it is not finite, a method for enumerating the propositions should be provided.
-
-An alphabet can also implement an extended version of this function:
-
-    propositions(a::AbstractAlphabet, args...)::AbstractVector{propositionstype(a)}
-
-that only returns propositions satisfying a given constraint.
-This is especially useful when dealing with infinite alphabets.
-
-See also [`AbstractAlphabet`](@ref), [`isiterable`](@ref), [`Base.isfinite`](@ref).
-"""
-function propositions(a::AbstractAlphabet)::AbstractVector{propositionstype(a)}
-    if isiterable(a)
-        if Base.isfinite(a)
-            return collect(a)
-        else
-            return error("Please, provide method propositions(::$(typeof(a)))." *
-                         " Note: attempting at iterating through an infinite alphabet.")
-        end
-    else
-        return error("Cannot list propositions of an alphabet of type $(typeof(a)).")
-    end
-end
-
-function propositions(a::AbstractAlphabet, args...)::AbstractVector{propositionstype(a)}
-    return error("Please, provide method propositions(::$(typeof(a)), args...) for" *
-                 " a bounded iteration through an infinite alphabet.")
-end
-
-
-"""
-    struct ExplicitAlphabet{A} <: AbstractAlphabet{A}
-        propositions::Vector{Proposition{A}}
-    end
-
-An alphabet wrapping propositions in a (finite) `Vector`.
-
-See also [`propositions`](@ref), [`AbstractAlphabet`](@ref).
-"""
-struct ExplicitAlphabet{A} <: AbstractAlphabet{A}
-    propositions::Vector{Proposition{A}}
-
-    function ExplicitAlphabet{A}(propositions) where {A}
-        return new{A}(collect(propositions))
-    end
-
-<<<<<<< HEAD
-    function ExplicitAlphabet(propositions::AbstractVector{Proposition{A}}) where {A}
-        return ExplicitAlphabet{A}(collect(propositions))
-    end
-
-    function ExplicitAlphabet(propositions::AbstractVector{A}) where {A}
-        return ExplicitAlphabet{A}(Proposition.(collect(propositions)))
-=======
 # Refer to syntaxstring(tok::AbstractSyntaxToken; kwargs...) for documentation
 function syntaxstring(t::SyntaxTree; function_notation = false, kwargs...)
 
@@ -874,7 +641,215 @@
                     join([syntaxstring(c; function_notation = function_notation, kwargs...) for c in children(t)], ", ") *
                 ")"
         # "$(syntaxstring(tok; kwargs...))(" * join(map((c)->("($(syntaxstring(c; kwargs...)))"), children(t)), ",") * ")"
->>>>>>> fe657216
+    end
+end
+
+# Syntax tree, the universal syntax structure representation,
+#  wins when promoted with syntax structures/tokens and syntax trees
+Base.promote_rule(::Type{<:SyntaxTree}, ::Type{<:SyntaxTree}) = SyntaxTree
+Base.promote_rule(::Type{<:AbstractSyntaxStructure}, ::Type{S}) where {S<:SyntaxTree} = S
+Base.promote_rule(::Type{S}, ::Type{<:AbstractSyntaxStructure}) where {S<:SyntaxTree} = S
+
+# Helper
+Base.convert(::Type{S}, tok::AbstractSyntaxToken) where {S<:SyntaxTree} = S(tok)
+Base.convert(::Type{AbstractSyntaxStructure}, tok::AbstractSyntaxToken) = SyntaxTree(tok)
+
+function joinformulas(op::AbstractOperator, children::NTuple{N,SyntaxTree}) where {N}
+    return SyntaxTree(op, children)
+end
+
+
+"""
+    tree(f::AbstractFormula)::SyntaxTree
+
+Extracts the `SyntaxTree` representation of a formula.
+This equivalent to calling `Base.convert(SyntaxTree, f)`.
+
+See also 
+[`SyntaxTree`](@ref), 
+[`AbstractSyntaxStructure`](@ref).
+[`AbstractFormula`](@ref), 
+"""
+function tree(f::AbstractFormula)::SyntaxTree
+    return error("Please, provide method tree(::$(typeof(f)))::SyntaxTree.")
+end
+Base.convert(::Type{SyntaxTree}, f::AbstractFormula) = tree(f)
+
+tree(t::SyntaxTree) = t
+
+
+############################################################################################
+
+"""
+    abstract type AbstractAlphabet{A} end
+
+Abstract type for representing an alphabet of propositions with atoms of type `A`.
+An alphabet (or propositional alphabet) is assumed to be a
+[countable](https://en.m.wikipedia.org/wiki/Countable_set) set of propositions.
+
+See also [`ExplicitAlphabet`](@ref), [`AlphabetOfAny`](@ref),
+[`propositionstype`](@ref), [`atomtype`](@ref),
+[`Proposition`](@ref), [`AbstractGrammar`](@ref).
+"""
+abstract type AbstractAlphabet{A} end
+
+Base.eltype(::Type{<:AbstractAlphabet{A}}) where {A} = Proposition{A}
+propositionstype(A::Type{<:AbstractAlphabet}) = eltype(A)
+propositionstype(a::AbstractAlphabet) = propositionstype(typeof(a))
+atomtype(a::Type{<:AbstractAlphabet}) = atomtype(propositionstype(a))
+atomtype(a::AbstractAlphabet) = atomtype(propositionstype(a))
+
+# TODO3: Perhaps add a method "propositions(a::AbstractAlphabet)? To use it in Base.in ? Such a method already exists, but not that it is only defined for finite alphabets. If I understand the Base.in correctly, it cannot work for infinite alphabets?
+
+"""
+Each alphabet must provide a method for establishing whether
+a proposition belongs or not to it:
+
+    Base.in(p::Proposition, a::AbstractAlphabet)::Bool
+
+See also [`AbstractAlphabet`](@ref), [`Proposition`](@ref).
+"""
+function Base.in(p::Proposition, a::AbstractAlphabet)::Bool
+    if atomtype(p) <: eltype(a)
+        return error("Please, provide method Base.in(::Proposition, ::$(typeof(a))).")
+    else
+        return error("Cannot establish whether proposition $(p) of type $(typeof(p)) is" *
+                     " in alphabet $(a) of type $(typeof(a)) and eltype $(eltype(a)).")
+    end
+end
+
+# Helper
+function Base.in(atom::Union{String,Number}, a::AbstractAlphabet)
+    @warn "Please, use Base.in(Proposition($(atom)), alphabet::$(typeof(a))) instead of" *
+        " Base.in($(atom), alphabet::$(typeof(a)))"
+    Base.in(Proposition(atom), a)
+end
+
+doc_iterable = """
+Each alphabet must specify whether it is *iterable* or not.
+An alphabet is iterable if it provides the (two) `iterate` methods required by the
+[iteration interface](https://docs.julialang.org/en/v1/manual/interfaces/#man-interface-iteration).
+
+By default, an alphabet is considered iterable:
+
+    Base.isiterable(::Type{<:AbstractAlphabet}) = true
+    Base.isiterable(a::AbstractAlphabet) = Base.isiterable(typeof(a))
+    Base.iterate(a::AbstractAlphabet) = error(...)
+    Base.iterate(a::AbstractAlphabet, state) = error(...)
+
+See also [`AbstractAlphabet`](@ref), [`Proposition`](@ref).
+"""
+
+"""$(doc_iterable)"""
+Base.isiterable(::Type{<:AbstractAlphabet}) = true
+Base.isiterable(a::AbstractAlphabet) = Base.isiterable(typeof(a))
+"""$(doc_iterable)"""
+function Base.iterate(a::AbstractAlphabet)
+    if isiterable(a)
+        return error("Please, provide method Base.iterate(::$(typeof(a)))," *
+                     " or define Base.isiterable(::$(typeof(a))) = false.")
+    else
+        return error("Cannot iterate infinite alphabet of type $(typeof(a)).")
+    end
+end
+function Base.iterate(a::AbstractAlphabet, state)
+    if isiterable(a)
+        return error("Please, provide method Base.iterate(::$(typeof(a)), state)," *
+                     " or define Base.isiterable(::$(typeof(a))) = false.")
+    else
+        return error("Cannot iterate infinite alphabet of type $(typeof(a)).")
+    end
+end
+
+doc_finite = """
+Each alphabet must specify whether it is finite.
+An alphabet is finite if and only if it provides the `length` method.
+
+By default, an alphabet is considered finite:
+
+    Base.isfinite(::Type{<:AbstractAlphabet}) = true
+    Base.isfinite(a::AbstractAlphabet) = Base.isfinite(typeof(a))
+    Base.length(a::AbstractAlphabet) = error(...)
+
+See also [`AbstractAlphabet`](@ref), [`Proposition`](@ref).
+"""
+
+"""$(doc_finite)"""
+Base.isfinite(::Type{<:AbstractAlphabet}) = true
+Base.isfinite(a::AbstractAlphabet) = Base.isfinite(typeof(a))
+
+"""$(doc_finite)"""
+function Base.length(a::AbstractAlphabet)
+    if isfinite(a)
+        return error("Please, provide method Base.length(::$(typeof(a)))," *
+                     " or define Base.isfinite(::$(typeof(a))) = false.")
+    else
+        return error("Cannot compute length of alphabet of type $(typeof(a)).")
+    end
+end
+
+# [Iteration interface](https://docs.julialang.org/en/v1/manual/interfaces/#man-interface-iteration) util.
+function Base.IteratorSize(::Type{A}) where {A<:AbstractAlphabet}
+    return Base.isfinite(A) ? Base.HasLength() : Base.IsInfinite()
+end
+
+"""
+    propositions(a::AbstractAlphabet)::AbstractVector{propositionstype(a)}
+
+Provides access to the propositions of an iterable alphabet.
+If the alphabet is finite, the default behavior is `collect`ing all the propositions.
+If it is not finite, a method for enumerating the propositions should be provided.
+
+An alphabet can also implement an extended version of this function:
+
+    propositions(a::AbstractAlphabet, args...)::AbstractVector{propositionstype(a)}
+
+that only returns propositions satisfying a given constraint.
+This is especially useful when dealing with infinite alphabets.
+
+See also [`AbstractAlphabet`](@ref), [`isiterable`](@ref), [`Base.isfinite`](@ref).
+"""
+function propositions(a::AbstractAlphabet)::AbstractVector{propositionstype(a)}
+    if isiterable(a)
+        if Base.isfinite(a)
+            return collect(a)
+        else
+            return error("Please, provide method propositions(::$(typeof(a)))." *
+                         " Note: attempting at iterating through an infinite alphabet.")
+        end
+    else
+        return error("Cannot list propositions of an alphabet of type $(typeof(a)).")
+    end
+end
+
+function propositions(a::AbstractAlphabet, args...)::AbstractVector{propositionstype(a)}
+    return error("Please, provide method propositions(::$(typeof(a)), args...) for" *
+                 " a bounded iteration through an infinite alphabet.")
+end
+
+
+"""
+    struct ExplicitAlphabet{A} <: AbstractAlphabet{A}
+        propositions::Vector{Proposition{A}}
+    end
+
+An alphabet wrapping propositions in a (finite) `Vector`.
+
+See also [`propositions`](@ref), [`AbstractAlphabet`](@ref).
+"""
+struct ExplicitAlphabet{A} <: AbstractAlphabet{A}
+    propositions::Vector{Proposition{A}}
+
+    function ExplicitAlphabet{A}(propositions) where {A}
+        return new{A}(collect(propositions))
+    end
+
+    function ExplicitAlphabet(propositions::AbstractVector{Proposition{A}}) where {A}
+        return ExplicitAlphabet{A}(collect(propositions))
+    end
+
+    function ExplicitAlphabet(propositions::AbstractVector{A}) where {A}
+        return ExplicitAlphabet{A}(Proposition.(collect(propositions)))
     end
 end
 Base.in(p::Proposition, a::ExplicitAlphabet) = Base.in(p, a.propositions)
@@ -897,7 +872,6 @@
 ############################################################################################
 
 """
-
     abstract type AbstractGrammar{A<:AbstractAlphabet,O<:AbstractOperator} end
 
 Abstract type for representing a
