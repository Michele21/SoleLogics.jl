--- conflicted
+++ resolved
@@ -104,17 +104,9 @@
 isunary(o::AbstractOperator) = isunary(typeof(o))
 isbinary(O::Type{<:AbstractOperator}) = arity(O) == 2
 isbinary(o::AbstractOperator) = isbinary(typeof(o))
-<<<<<<< HEAD
 
 iscommutative(::Type{AbstractOperator}) = false
 iscommutative(o::AbstractOperator) = iscommutative(typeof(o))
-"""
-TODO: Observe that there can be, e.g., modal operators which are ternary as the ones in the CDT logic.
-Therefore, maybe we should also have a check_arity(::T, a::Integer) function, if there isnt one already.
-TODO-reply: These are just helpers, for now there's no need.
-"""
-=======
->>>>>>> cf48c8e5
 
 """
     abstract type AbstractAlphabet{A} end
