--- conflicted
+++ resolved
@@ -331,24 +331,16 @@
 """
     function baseformula(
         tokf::Union{AbstractSyntaxToken,AbstractFormula};
-<<<<<<< HEAD
-        operators::Union{Nothing,Vector{<:AbstractOperator}} = nothing,
-=======
         infer_logic = true,
         additional_operators::Union{Nothing,Vector{<:AbstractOperator}} = nothing,
->>>>>>> 7b5018bc
         kwargs...,
     )
 
 Attempts at instantiating a `Formula` from a syntax token/formula,
-<<<<<<< HEAD
-by inferring the logic it belongs to.
-=======
 by inferring the logic it belongs to. If `infer_logic` is true, then 
 a canonical logic (e.g., propositional logic with all the `BASE_PROPOSITIONAL_OPERATORS`) is
 inferred; if it's false, then a logic with exactly the operators appearing in the syntax tree,
 plus the `additional_operators` is instantiated.
->>>>>>> 7b5018bc
 
 # Examples
 ```julia-repl
@@ -374,14 +366,6 @@
 """
 function baseformula(
     tokf::Union{AbstractSyntaxToken,AbstractFormula};
-<<<<<<< HEAD
-    operators::Union{Nothing,Vector{<:AbstractOperator}} = nothing,
-    # additional_operators::Vector{<:AbstractOperator} = AbstractOperator[],
-    kwargs...,
-)
-    t = convert(SyntaxTree, tokf)
-    ops = isnothing(operators) ? SoleLogics.operators(t) : operators
-=======
     infer_logic = true,
     additional_operators::Union{Nothing,Vector{<:AbstractOperator}} = nothing,
     kwargs...,
@@ -389,7 +373,6 @@
     t = convert(SyntaxTree, tokf)
 
     ops = isnothing(additional_operators) ? SoleLogics.operators(t) : additional_operators
->>>>>>> 7b5018bc
     # operators = unique([additional_operators..., ops...])
     # props = propositions(t)
 
