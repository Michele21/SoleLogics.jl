--- conflicted
+++ resolved
@@ -1,10 +1,6 @@
 export NamedOperator
 
-<<<<<<< HEAD
 export ∧, ¬, ∨, →
-=======
-export ∧, ¬, ∨, ⟹ # TODO: why ⟹ (\Longrightarrow) and not → (\to) or → (\rightarrow)?
->>>>>>> 9dab1cf2
 export CONJUNCTION, NEGATION, DISJUNCTION, IMPLICATION
 
 export BooleanAlgebra, BaseLogic
@@ -18,15 +14,8 @@
 
 A singleton type for representing operators defined by a name or a symbol.
 
-<<<<<<< HEAD
 # Examples
 The AND operator (logical conjuction) can be defined as the subtype:
-=======
-TODO: there is a nice way for including examples in docstrings (which is not the following,
-but I appreciate the example though)
-
-For example, the AND operator (logical conjunction) can be defined as the subtype:
->>>>>>> 9dab1cf2
 
     const CONJUNCTION = NamedOperator{:∧}()
     const ∧ = CONJUNCTION
@@ -138,16 +127,10 @@
 collate_truth(::BooleanAlgebra, ::typeof(∧), (t1, t2)::NTuple{2}) = min(t1, t2)
 collate_truth(::BooleanAlgebra, ::typeof(∨), (t1, t2)::NTuple{2}) = max(t1, t2)
 
-<<<<<<< HEAD
 # The IMPLIES operator, →, falls back to ¬
-collate_truth(a::BooleanAlgebra, o::typeof(→), (t1, t2)::NTuple{2}) =
-    collate_truth(a, ∨, (collate_truth(a, ¬, t1), t2))
-=======
-# The IMPLIES operator, ⟹, falls back to ¬
-function collate_truth(a::BooleanAlgebra, ::typeof(⟹), (t1, t2)::NTuple{2})
+function collate_truth(a::BooleanAlgebra, ::typeof(→), (t1, t2)::NTuple{2})
     return collate_truth(a, ∨, (collate_truth(a, ¬, t1), t2))
 end
->>>>>>> 9dab1cf2
 
 default_algebra(::Type{Bool}) = BooleanAlgebra{Bool}()
 
@@ -182,25 +165,25 @@
     algebra::A
 
     function BaseLogic{G,A}(
-        grammar::G=base_grammar,
-        algebra::A=BooleanAlgebra(),
+        grammar::G = base_grammar,
+        algebra::A = BooleanAlgebra(),
     ) where {G<:AbstractGrammar,A<:AbstractAlgebra}
         # @assert all([goeswith(op, algebra) for op in operators(grammar)]) "Cannot instantiate BaseLogic{$(G), $(A)}: operators $(operators(grammar)[[goeswith(op, algebra) for op in operators(grammar)]]) cannot be interpreted on $(algebra)." # requires `goeswith` trait
         return new{G,A}(grammar, algebra)
     end
 
     function BaseLogic{G}(
-        grammar::G=base_grammar,
-        algebra::A=BooleanAlgebra(),
+        grammar::G = base_grammar,
+        algebra::A = BooleanAlgebra(),
     ) where {G<:AbstractGrammar,A<:AbstractAlgebra}
-        return BaseLogic{G,A}(grammar, algebra) # TODO: why not new instead of BaseLogic?
+        return BaseLogic{G,A}(grammar, algebra)
     end
 
     function BaseLogic(
-        grammar::G=base_grammar,
-        algebra::A=BooleanAlgebra(),
+        grammar::G = base_grammar,
+        algebra::A = BooleanAlgebra(),
     ) where {G<:AbstractGrammar,A<:AbstractAlgebra}
-        return BaseLogic{G,A}(grammar, algebra) # TODO: as above
+        return BaseLogic{G,A}(grammar, algebra)
     end
 end
 
