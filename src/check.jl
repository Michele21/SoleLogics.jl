--- conflicted
+++ resolved
@@ -59,20 +59,12 @@
 # Arguments
 - `f::AbstractFormula`: when set to `true`,
     the formula;
-<<<<<<< HEAD
 - `remove_boxes::Bool`: converts all uni-modal and multi-modal box operators by using the
-=======
-- `remove_boxes::Bool`: converts all uni-modal and multi-modal box operators by using the 
->>>>>>> 7b5018bc
     equivalence ◊φ ≡ ¬□¬φ. Note: this assumes an underlying Boolean algebra.
 - `reduce_negations::Bool`: when set to `true`,
     attempts at reducing the number of negations by appling
     some transformation rules
-<<<<<<< HEAD
-    (e.g., [De Morgan's laws](https://en.m.wikipedia.org/wiki/De_Morgan%27s_laws)).
-=======
     (e.g., [De Morgan's laws](https://en.wikipedia.org/wiki/De_Morgan%27s_laws)).
->>>>>>> 7b5018bc
     Note: this assumes an underlying Boolean algebra.
 - `allow_inverse_propositions::Bool`: when set to `true`,
     together with `reduce_negations=true`, this may cause the negation of a proposition
@@ -187,11 +179,7 @@
 """
 isglobal(f::AbstractFormula)::Bool = isglobal(tree(f))
 isglobal(t::SyntaxTree)::Bool =
-<<<<<<< HEAD
     # (println(token(t)); println(children(t)); true) &&
-=======
-    # (println(token(t)); println(children(t)); true) && 
->>>>>>> 7b5018bc
     (token(t) isa SoleLogics.AbstractRelationalOperator && relation(token(t)) == globalrel) ||
     # (token(t) in [◊,□]) ||
     (token(t) isa AbstractOperator && all(c->isglobal(c), children(t)))
