--- conflicted
+++ resolved
@@ -101,36 +101,23 @@
     allow_proposition_flipping = nothing,
     forced_negation_removal = nothing,
     remove_identities = nothing,
-<<<<<<< HEAD
-=======
     rotate_commutatives = nothing
->>>>>>> a15e49ec
 )
     if profile == :readability
         if isnothing(remove_boxes)               remove_boxes = false end
         if isnothing(reduce_negations)           reduce_negations = true end
         if isnothing(simplify_constants)         simplify_constants = true end
-<<<<<<< HEAD
-        if isnothing(allow_proposition_flipping) allow_proposition_flipping = true end
-        if isnothing(remove_identities)          remove_identities = false end
-=======
         if isnothing(allow_proposition_flipping) allow_proposition_flipping = false end
         if isnothing(remove_identities)          remove_identities = false end
         if isnothing(rotate_commutatives)        rotate_commutatives = true end
->>>>>>> a15e49ec
         # TODO leave \to's instead of replacing them with \lor's...
     elseif profile == :modelchecking
         if isnothing(remove_boxes)               remove_boxes = true end
         if isnothing(reduce_negations)           reduce_negations = true end
         if isnothing(simplify_constants)         simplify_constants = true end
-<<<<<<< HEAD
-        if isnothing(allow_proposition_flipping) allow_proposition_flipping = true end
-        if isnothing(remove_identities)          remove_identities = true end
-=======
         if isnothing(allow_proposition_flipping) allow_proposition_flipping = false end
         if isnothing(remove_identities)          remove_identities = true end
         if isnothing(rotate_commutatives)        rotate_commutatives = true end
->>>>>>> a15e49ec
     else
         error("Unknown normalization profile: $(repr(profile))")
     end
@@ -162,11 +149,7 @@
         tok, ch = token(newt), children(newt)
         if remove_identities && tok isa AbstractRelationalOperator &&
             relation(tok) == identityrel && arity(tok) == 1
-<<<<<<< HEAD
-            SyntaxTree(token(ch[1]), children(ch[1]))
-=======
             first(ch)
->>>>>>> a15e49ec
         else
             newt
         end
@@ -223,55 +206,6 @@
     end
 
     # Simplify constants
-<<<<<<< HEAD
-    newt = begin
-        tok, ch = token(newt), children(newt)
-        if simplify_constants && tok isa AbstractOperator
-            if (tok == ∨) && arity(tok) == 2
-                if     token(ch[1]) == ⊥  ch[2]
-                elseif token(ch[2]) == ⊥  ch[1]
-                elseif token(ch[1]) == ⊤  SyntaxTree(⊤)
-                elseif token(ch[2]) == ⊤  SyntaxTree(⊤)
-                else                      SyntaxTree(tok, ch)
-                end
-            elseif (tok == ∧) && arity(tok) == 2
-                if     token(ch[1]) == ⊥  SyntaxTree(⊥)
-                elseif token(ch[2]) == ⊥  SyntaxTree(⊥)
-                elseif token(ch[1]) == ⊤  ch[2]
-                elseif token(ch[2]) == ⊤  ch[1]
-                else                      SyntaxTree(tok, ch)
-                end
-            elseif (tok == →) && arity(tok) == 2
-                if     token(ch[1]) == ⊥  SyntaxTree(⊥)
-                elseif token(ch[2]) == ⊥  SyntaxTree(⊥)
-                elseif token(ch[1]) == ⊤  ch[2]
-                elseif token(ch[2]) == ⊤  ch[1]
-                else                      SyntaxTree(∨, _normalize(¬ch[1]), ch[2])
-                end
-            elseif (tok == ¬) && arity(tok) == 1
-                if     token(ch[1]) == ⊤  SyntaxTree(⊥)
-                elseif token(ch[1]) == ⊥  SyntaxTree(⊤)
-                else                      SyntaxTree(tok, ch)
-                end
-            elseif SoleLogics.isbox(tok) && arity(tok) == 1
-                if     token(ch[1]) == ⊤  SyntaxTree(⊤)
-                else                      SyntaxTree(tok, ch)
-                end
-            elseif SoleLogics.isdiamond(tok) && arity(tok) == 1
-                if     token(ch[1]) == ⊥  SyntaxTree(⊥)
-                else                      SyntaxTree(tok, ch)
-                end
-            else
-                SyntaxTree(tok, ch)
-            end
-        else
-            SyntaxTree(tok, ch)
-        end
-    end
-
-    newt = begin
-        tok, ch = token(newt), children(newt)
-=======
     newt = begin
         tok, ch = token(newt), children(newt)
         if simplify_constants && tok isa AbstractOperator
@@ -319,7 +253,6 @@
 
     newt = begin
         tok, ch = token(newt), children(newt)
->>>>>>> a15e49ec
         if remove_boxes && tok isa AbstractOperator && SoleLogics.isbox(tok) && arity(tok) == 1
             # remove_boxes -> substitute every [X]φ with ¬⟨X⟩¬φ
             child = ch[1]
@@ -438,11 +371,7 @@
 
 # TODO: use AbstractMultiModalFrame
 function collateworlds(
-<<<<<<< HEAD
     fr::AbstractFrame{W},
-=======
-    fr::AbstractMultiModalFrame{W},
->>>>>>> a15e49ec
     op::DiamondRelationalOperator,
     (ws,)::NTuple{1,<:AbstractWorldSet},
 ) where {W<:AbstractWorld}
@@ -466,11 +395,7 @@
 
 # TODO: use AbstractMultiModalFrame
 function collateworlds(
-<<<<<<< HEAD
     fr::AbstractFrame{W},
-=======
-    fr::AbstractMultiModalFrame{W},
->>>>>>> a15e49ec
     op::BoxRelationalOperator,
     (ws,)::NTuple{1,<:AbstractWorldSet},
 ) where {W<:AbstractWorld}
