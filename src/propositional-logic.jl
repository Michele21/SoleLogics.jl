export propositional_logic

export Valuation, TruthDict, DefaultedTruthDict

const BASE_PROPOSITIONAL_OPERATORS = BASE_OPERATORS
const BasePropositionalOperators = Union{typeof.(BASE_PROPOSITIONAL_OPERATORS)...}

"""
    propositional_logic(;
        alphabet = AlphabetOfAny{String}(),
        operators = [⊤, ⊥, ¬, ∧, ∨, →],
        grammar = CompleteFlatGrammar(AlphabetOfAny{String}(), [⊤, ⊥, ¬, ∧, ∨, →]),
        algebra = BooleanAlgebra(),
    )

Instantiates a [propositional logic](https://simple.m.wikipedia.org/wiki/Propositional_logic)
given a grammar and an algebra. Alternatively, an alphabet and a set of operators
can be specified instead of the grammar.


# Examples
```julia-repl
julia> propositional_logic()
julia> propositional_logic(; operators = [¬, ∨])
julia> propositional_logic(; alphabet = ["p", "q"])
julia> propositional_logic(; alphabet = ExplicitAlphabet([Proposition("p"), Proposition("q")]))
```

See also [`AbstractAlphabet`](@ref), [`AbstractAlgebra`](@ref).
"""
function propositional_logic(;
    alphabet::Union{Nothing,Vector,AbstractAlphabet} = nothing,
    operators::Union{Nothing,Vector{<:AbstractOperator}} = nothing,
    grammar::Union{Nothing,AbstractGrammar} = nothing,
    algebra::Union{Nothing,AbstractAlgebra} = nothing
)
    _base_logic(
        alphabet = alphabet,
        operators = operators,
        grammar = grammar,
        algebra = algebra;
        default_operators = BASE_PROPOSITIONAL_OPERATORS,
        logictypename = "propositional logic",
    )
end

# A propositional logic based on the base propositional operators
const BasePropositionalLogic = AbstractLogic{G,A} where {ALP,G<:AbstractGrammar{ALP,<:BasePropositionalOperators},A<:AbstractAlgebra}

############################################################################################

"""
    abstract type Valuation{A,T<:TruthValue} <: AbstractInterpretation{A,T} end

<<<<<<< HEAD
A valuation is a propositional interpretation,
encoding a mapping from `Proposition`'s of atom type `A`
=======
A propositional interpretation, encoding a mapping from `Proposition`s of atom type `A`
>>>>>>> 9030ffe2
to truth values of type `T`.

See also [`AbstractInterpretation`](@ref).
"""
abstract type Valuation{A,T<:TruthValue} <: AbstractInterpretation{A,T} end

"""
    Base.getindex(m::Valuation{AA,T}, p::Proposition{AA}, args...)::T where {AA,A<:AA,T<:TruthValue}

Each interpretation must provide a method for accessing the truth of a proposition.
"""
function Base.getindex(
    m::Valuation{AA,T},
    ::Proposition{A},
    args...
)::T where {AA,A<:AA,T<:TruthValue}
    return error("Please, provide method" *
                 " Base.getindex(::$(typeof(m))," *
                 " ::Proposition{$(atomtype(m))}, args...)::$(truthtype(m))" *
                 " with args::$(typeof(args)).")
end

"""
    Base.in(::Proposition{A}, m::Valuation{A})::Bool where {A}

Each interpretation must provide a method for expressing whether the interpretation
has a truth value for a given proposition.
"""
function Base.in(::Proposition{A}, m::Valuation{AA})::Bool where {AA,A<:AA}
    return error("Please, provide method" *
                 " Base.in(::Proposition{$(atomtype(m))}," *
                 " ::$(typeof(m)))::Bool.")
end

"""
    check(f::AbstractFormula, m::Valuation, args...)

Checks a formula, represented as a syntax tree, on an interpretation.
It returns a `TruthValue`.

# Extended help
The fallback method extracts the formula's syntax tree and checks it using the logic's
algebra.

    check(
        a::AbstractAlgebra,
        tree::SyntaxTree,
        m::Valuation{A,T},
        args...
    )::T where {A,T<:TruthValue}

"""
check(f::AbstractFormula, m::Valuation, args...) = check(algebra(f), tree(f), m, args...)

function check(
    a::AbstractAlgebra,
    tree::SyntaxTree,
    m::Valuation{A,T},
    args...
)::T where {A,T<:TruthValue}
    if token(tree) isa Proposition
        return Base.getindex(m, token(tree), args...)
    elseif token(tree) isa AbstractOperator
        ts = Tuple([check(a, childtree, m, args...) for childtree in children(tree)])
        return collate_truth(a, token(tree), ts)
    else
        return error("Unknown token type encountered when checking formula" *
                     " on model of type $(typeof(m)): $(typeof(token(tree))).")
    end
end

# Helper: a proposition can be checked on an interpretation; a simple lookup is performed.
check(p::Proposition{A}, m::Valuation{AA}, args...) where {AA,A<:AA} = Base.getindex(m, p, args...)

"""
    struct TruthDict{A,T<:TruthValue} <: Valuation{A,T}
        truth::Dict{Proposition{A},T}
    end

A truth table instantiated as a dictionary, assigning truth values to a set of propositions.
If prompted for the value of an unknown proposition, it throws an error.

See also [`Valuation`](@ref), [`AbstractInterpretation`](@ref).
"""
struct TruthDict{A,T<:TruthValue} <: Valuation{A,T}
    truth::Dict{Proposition{A},T}

    function TruthDict{A,T}(d::Dict{Proposition{A},T}) where {A,T<:TruthValue}
        return new{A,T}(d)
    end
    function TruthDict(d::Dict{Proposition{A},T}) where {A,T<:TruthValue}
        return TruthDict{A,T}(d)
    end
    function TruthDict(v::AbstractVector{Tuple{Proposition{A},T}}) where {A,T<:TruthValue}
        return TruthDict(Dict(v))
    end
    function TruthDict(v::AbstractVector{Pair{Proposition{A},T}}) where {A,T<:TruthValue}
        return TruthDict(Dict(v))
    end
    function TruthDict(p::Pair{Proposition{A},T}) where {A,T<:TruthValue}
        return TruthDict([p])
    end
    function TruthDict(t::Tuple{Proposition{A},T}) where {A,T<:TruthValue}
        return TruthDict(Pair(t...))
    end
end

Base.getindex(m::TruthDict{AA}, p::Proposition{A}) where {AA,A<:AA} = m.truth[p]
Base.in(p::Proposition{A}, m::TruthDict{AA}) where {AA,A<:AA} = (p in keys(m.truth))

"""
    struct DefaultedTruthDict{A,T<:TruthValue} <: Valuation{A,T}
        truth::Dict{Proposition{A},T}
        default_truth::T
    end

A truth table instantiated as a dictionary, plus a default value.
This structure assigns truth values to a set of propositions and,
when prompted for the value of a proposition that is not in the dictionary,
it returns `default_truth`.

See also [`TruthDict`](@ref), [`Valuation`](@ref), [`AbstractInterpretation`](@ref).
"""
struct DefaultedTruthDict{A,T<:TruthValue} <: Valuation{A,T}
    truth::Dict{Proposition{A},T}
    default_truth::T

    function DefaultedTruthDict{A,T}(
        d::Dict{Proposition{A},T},
        default_truth::T
    ) where {A,T<:TruthValue}
        return new{A,T}(d, default_truth)
    end
    function DefaultedTruthDict(
        d::Dict{Proposition{A},T},
        default_truth::T
    ) where {A,T<:TruthValue}
        return DefaultedTruthDict{A,T}(d, default_truth)
    end
    function DefaultedTruthDict(
        v::AbstractVector{Tuple{Proposition{A},T}},
        default_truth::T
    ) where {A,T<:TruthValue}
        return DefaultedTruthDict(Dict(v), default_truth)
    end
    function DefaultedTruthDict(
        v::AbstractVector,
        default_truth::T
    ) where {T<:TruthValue}
        return DefaultedTruthDict(
            Vector{Tuple{Proposition{TruthValue},T}}(v),
            default_truth
        )
        return DefaultedTruthDict(
            v::AbstractVector{Pair{Proposition{A},T}},
            default_truth::T
        ) where {A,T<:TruthValue}
        return DefaultedTruthDict(Dict(v), default_truth)
    end
    function DefaultedTruthDict(
        p::Pair{Proposition{A},T},
        default_truth::T
    ) where {A,T<:TruthValue}
        return DefaultedTruthDict([p], default_truth)
    end
    function DefaultedTruthDict(
        t::Tuple{Proposition{A},T},
        default_truth::T
    ) where {A,T<:TruthValue}
        return DefaultedTruthDict(Pair(t...), default_truth)
    end
    function DefaultedTruthDict(default_truth::T) where {T<:TruthValue}
        return DefaultedTruthDict([], default_truth)
    end
end

function Base.getindex(m::DefaultedTruthDict{AA}, p::Proposition{A}) where {AA,A<:AA}
    return (p in keys(m.truth)) ? m.truth[p] : m.default_truth
end
Base.in(p::Proposition{A}, m::DefaultedTruthDict{AA}) where {AA,A<:AA} = true<|MERGE_RESOLUTION|>--- conflicted
+++ resolved
@@ -52,12 +52,8 @@
 """
     abstract type Valuation{A,T<:TruthValue} <: AbstractInterpretation{A,T} end
 
-<<<<<<< HEAD
 A valuation is a propositional interpretation,
-encoding a mapping from `Proposition`'s of atom type `A`
-=======
-A propositional interpretation, encoding a mapping from `Proposition`s of atom type `A`
->>>>>>> 9030ffe2
+encoding a mapping from `Proposition`s of atom type `A`
 to truth values of type `T`.
 
 See also [`AbstractInterpretation`](@ref).
