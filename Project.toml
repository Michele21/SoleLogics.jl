--- conflicted
+++ resolved
@@ -1,12 +1,7 @@
 name = "SoleLogics"
 uuid = "b002da8f-3cb3-4d91-bbe3-2953433912b5"
-<<<<<<< HEAD
-authors = ["Mauro MILELLA", "Giovanni PAGLIARINI", "Alberto PAPARELLA", "Eduard I. STAN"]
-version = "0.9.0"
-=======
 authors = ["Mauro MILELLA", "Giovanni PAGLIARINI", "Edoardo PONSANESI", "Alberto PAPARELLA", "Eduard I. STAN"]
 version = "0.9.5"
->>>>>>> e7fbd9fd
 
 [deps]
 AbstractTrees = "1520ce14-60c1-5f80-bbc7-55ef81b5835c"
