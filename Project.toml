--- conflicted
+++ resolved
@@ -19,11 +19,8 @@
 DataStructures = "0.18"
 Dictionaries = "0.3"
 Lazy = "0.15"
-<<<<<<< HEAD
 ReadableRegex = "0.3"
-=======
 NamedArrays = "0.9"
->>>>>>> ef015ef5
 Reexport = "1"
 julia = "1"
 
